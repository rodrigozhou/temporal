--- conflicted
+++ resolved
@@ -111,24 +111,15 @@
 	)
 	// complete the fork process at the end, it is OK even if this defer fails, because our timer task can still clean up correctly
 	defer func() {
-<<<<<<< HEAD
 		if newMutableState != nil {
 			newBranchToken, err := newMutableState.GetCurrentBranchToken()
 			if err == nil && len(newBranchToken) > 0 {
 				w.eng.historyV2Mgr.CompleteForkBranch(&persistence.CompleteForkBranchRequest{
 					BranchToken: newBranchToken,
-					Success:     retError == nil || persistence.IsTimeoutError(retError),
+					Success:     true,
 					ShardID:     common.IntPtr(w.eng.shard.GetShardID()),
 				})
 			}
-=======
-		if newMutableState != nil && len(newMutableState.GetExecutionInfo().GetCurrentBranch()) > 0 {
-			w.eng.historyV2Mgr.CompleteForkBranch(&persistence.CompleteForkBranchRequest{
-				BranchToken: newMutableState.GetExecutionInfo().GetCurrentBranch(),
-				Success:     true,
-				ShardID:     common.IntPtr(w.eng.shard.GetShardID()),
-			})
->>>>>>> c81b8965
 		}
 	}()
 	if retError != nil {
@@ -863,22 +854,14 @@
 		return retError
 	}
 	defer func() {
-<<<<<<< HEAD
 		newBranchToken, err := newMsBuilder.GetCurrentBranchToken()
 		if err == nil {
 			w.eng.historyV2Mgr.CompleteForkBranch(&persistence.CompleteForkBranchRequest{
 				BranchToken: newBranchToken,
-				Success:     retError == nil || persistence.IsTimeoutError(retError),
+				Success:     true,
 				ShardID:     shardID,
 			})
 		}
-=======
-		w.eng.historyV2Mgr.CompleteForkBranch(&persistence.CompleteForkBranchRequest{
-			BranchToken: newMsBuilder.GetExecutionInfo().GetCurrentBranch(),
-			Success:     true,
-			ShardID:     shardID,
-		})
->>>>>>> c81b8965
 	}()
 	retError = newMsBuilder.SetCurrentBranchToken(forkResp.NewBranchToken)
 	if retError != nil {
