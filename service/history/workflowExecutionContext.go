// Copyright (c) 2017 Uber Technologies, Inc.
//
// Permission is hereby granted, free of charge, to any person obtaining a copy
// of this software and associated documentation files (the "Software"), to deal
// in the Software without restriction, including without limitation the rights
// to use, copy, modify, merge, publish, distribute, sublicense, and/or sell
// copies of the Software, and to permit persons to whom the Software is
// furnished to do so, subject to the following conditions:
//
// The above copyright notice and this permission notice shall be included in
// all copies or substantial portions of the Software.
//
// THE SOFTWARE IS PROVIDED "AS IS", WITHOUT WARRANTY OF ANY KIND, EXPRESS OR
// IMPLIED, INCLUDING BUT NOT LIMITED TO THE WARRANTIES OF MERCHANTABILITY,
// FITNESS FOR A PARTICULAR PURPOSE AND NONINFRINGEMENT. IN NO EVENT SHALL THE
// AUTHORS OR COPYRIGHT HOLDERS BE LIABLE FOR ANY CLAIM, DAMAGES OR OTHER
// LIABILITY, WHETHER IN AN ACTION OF CONTRACT, TORT OR OTHERWISE, ARISING FROM,
// OUT OF OR IN CONNECTION WITH THE SOFTWARE OR THE USE OR OTHER DEALINGS IN
// THE SOFTWARE.

package history

import (
	"context"
	"fmt"
	"time"

	workflow "github.com/uber/cadence/.gen/go/shared"
	"github.com/uber/cadence/common"
	"github.com/uber/cadence/common/backoff"
	"github.com/uber/cadence/common/clock"
	"github.com/uber/cadence/common/cluster"
	"github.com/uber/cadence/common/locks"
	"github.com/uber/cadence/common/log"
	"github.com/uber/cadence/common/log/tag"
	"github.com/uber/cadence/common/metrics"
	"github.com/uber/cadence/common/persistence"
)

const (
	secondsInDay = int32(24 * time.Hour / time.Second)
)

type (
	workflowExecutionContext interface {
<<<<<<< HEAD
		appendFirstBatchHistoryForContinueAsNew(
			newStateBuilder mutableState,
			transactionID int64,
		) error
		appendFirstBatchEventsForActive(
			msBuilder mutableState,
			createReplicationTask bool,
		) (int, persistence.Task, error)
		appendFirstBatchEventsForStandby(
			msBuilder mutableState,
			history []*workflow.HistoryEvent,
		) (int, persistence.Task, error)
		appendHistoryEvents(
			history []*workflow.HistoryEvent,
			transactionID int64,
			doLastEventValidation bool,
			replicateEvents bool,
			newStateBuilder mutableState,
		) (int, persistence.Task, error)
=======
		getDomainID() string
		getExecution() *workflow.WorkflowExecution
		getLogger() log.Logger

		loadWorkflowExecution() (mutableState, error)
		loadExecutionStats() (*persistence.ExecutionStats, error)
>>>>>>> 31619e35
		clear()

		lock(ctx context.Context) error
		unlock()

		getHistorySize() int64
		setHistorySize(size int64)

		persistFirstWorkflowEvents(
			workflowEvents *persistence.WorkflowEvents,
		) (int64, error)
		persistNonFirstWorkflowEvents(
			workflowEvents *persistence.WorkflowEvents,
		) (int64, error)

		createWorkflowExecution(
			newWorkflow *persistence.WorkflowSnapshot,
			historySize int64,
			now time.Time,
			createMode int,
			prevRunID string,
			prevLastWriteVersion int64,
		) error
		conflictResolveWorkflowExecution(
			now time.Time,
			prevRunID string,
			prevLastWriteVersion int64,
			prevState int,
			resetMutableState mutableState,
			resetHistorySize int64,
		) (mutableState, error)
		updateWorkflowExecutionAsActive(
			now time.Time,
		) error
		updateWorkflowExecutionWithNewAsActive(
			now time.Time,
			newContext workflowExecutionContext,
			newMutableState mutableState,
		) error
		updateWorkflowExecutionAsPassive(
			now time.Time,
		) error
		updateWorkflowExecutionWithNewAsPassive(
			now time.Time,
			newContext workflowExecutionContext,
			newMutableState mutableState,
		) error
		updateWorkflowExecutionWithNew(
			now time.Time,
			newContext workflowExecutionContext,
			newMutableState mutableState,
			currentWorkflowTransactionPolicy transactionPolicy,
			newWorkflowTransactionPolicy *transactionPolicy,
		) error

		resetWorkflowExecution(
			currMutableState mutableState,
			updateCurr bool,
			closeTask persistence.Task,
			cleanupTask persistence.Task,
			newMutableState mutableState,
			newHistorySize int64,
			newTransferTasks []persistence.Task,
			newTimerTasks []persistence.Task,
			currentReplicationTasks []persistence.Task,
			newReplicationTasks []persistence.Task,
			baseRunID string,
			baseRunNextEventID int64,
		) (retError error)
	}
)

type (
	workflowExecutionContextImpl struct {
		domainID          string
		workflowExecution workflow.WorkflowExecution
		shard             ShardContext
		clusterMetadata   cluster.Metadata
		executionManager  persistence.ExecutionManager
		logger            log.Logger
		metricsClient     metrics.Client
		timeSource        clock.TimeSource

		mutex           locks.Mutex
		msBuilder       mutableState
		stats           *persistence.ExecutionStats
		updateCondition int64
	}
)

var _ workflowExecutionContext = (*workflowExecutionContextImpl)(nil)

var (
	persistenceOperationRetryPolicy = common.CreatePersistanceRetryPolicy()
)

func newWorkflowExecutionContext(
	domainID string,
	execution workflow.WorkflowExecution,
	shard ShardContext,
	executionManager persistence.ExecutionManager,
	logger log.Logger,
) *workflowExecutionContextImpl {

	lg := logger.WithTags(
		tag.WorkflowID(execution.GetWorkflowId()),
		tag.WorkflowRunID(execution.GetRunId()),
		tag.WorkflowDomainID(domainID),
	)

	return &workflowExecutionContextImpl{
		domainID:          domainID,
		workflowExecution: execution,
		shard:             shard,
		clusterMetadata:   shard.GetService().GetClusterMetadata(),
		executionManager:  executionManager,
		logger:            lg,
		metricsClient:     shard.GetMetricsClient(),
		timeSource:        shard.GetTimeSource(),
		mutex:             locks.NewMutex(),
		stats: &persistence.ExecutionStats{
			HistorySize: 0,
		},
	}
}

func (c *workflowExecutionContextImpl) lock(ctx context.Context) error {
	return c.mutex.Lock(ctx)
}

func (c *workflowExecutionContextImpl) unlock() {
	c.mutex.Unlock()
}

func (c *workflowExecutionContextImpl) clear() {
	c.metricsClient.IncCounter(metrics.WorkflowContextScope, metrics.WorkflowContextCleared)
	c.msBuilder = nil
	c.stats = nil
}

func (c *workflowExecutionContextImpl) getDomainID() string {
	return c.domainID
}

func (c *workflowExecutionContextImpl) getExecution() *workflow.WorkflowExecution {
	return &c.workflowExecution
}

func (c *workflowExecutionContextImpl) getLogger() log.Logger {
	return c.logger
}

func (c *workflowExecutionContextImpl) getDomainName() string {
	domainEntry, err := c.shard.GetDomainCache().GetDomainByID(c.domainID)
	if err != nil {
		return ""
	}
	return domainEntry.GetInfo().Name
}

func (c *workflowExecutionContextImpl) getHistorySize() int64 {
	return c.stats.HistorySize
}

func (c *workflowExecutionContextImpl) setHistorySize(size int64) {
	c.stats.HistorySize = size
}

func (c *workflowExecutionContextImpl) loadExecutionStats() (*persistence.ExecutionStats, error) {
	_, err := c.loadWorkflowExecution()
	if err != nil {
		return nil, err
	}
	return c.stats, nil
}

func (c *workflowExecutionContextImpl) loadWorkflowExecution() (mutableState, error) {
	err := c.loadWorkflowExecutionInternal()
	if err != nil {
		return nil, err
	}
	err = c.updateVersion()
	if err != nil {
		return nil, err
	}
	return c.msBuilder, nil
}

func (c *workflowExecutionContextImpl) loadWorkflowExecutionInternal() error {
	if c.msBuilder != nil {
		return nil
	}

	response, err := c.getWorkflowExecutionWithRetry(&persistence.GetWorkflowExecutionRequest{
		DomainID:  c.domainID,
		Execution: c.workflowExecution,
	})
	if err != nil {
		return err
	}

	c.msBuilder = newMutableStateBuilder(
		c.shard,
		c.shard.GetEventsCache(),
		c.logger,
	)
	c.msBuilder.Load(response.State)
	c.stats = response.State.ExecutionStats
	c.updateCondition = response.State.ExecutionInfo.NextEventID

	// finally emit execution and session stats
	emitWorkflowExecutionStats(
		c.metricsClient,
		c.getDomainName(),
		response.MutableStateStats,
		c.stats.HistorySize,
	)
	return nil
}

func (c *workflowExecutionContextImpl) updateVersion() error {
	if c.shard.GetService().GetClusterMetadata().IsGlobalDomainEnabled() && c.msBuilder.GetReplicationState() != nil {
		if !c.msBuilder.IsWorkflowExecutionRunning() {
			// we should not update the version on mutable state when the workflow is finished
			return nil
		}
		// Support for global domains is enabled and we are performing an update for global domain
		domainEntry, err := c.shard.GetDomainCache().GetDomainByID(c.domainID)
		if err != nil {
			return err
		}
		c.msBuilder.UpdateReplicationStateVersion(domainEntry.GetFailoverVersion(), false)

		// this is a hack, only create replication task if have # target cluster > 1, for more see #868
		c.msBuilder.UpdateReplicationPolicy(domainEntry.GetReplicationPolicy())
	}
	return nil
}

func (c *workflowExecutionContextImpl) createWorkflowExecution(
	newWorkflow *persistence.WorkflowSnapshot,
	historySize int64,
	now time.Time,
	createMode int,
	prevRunID string,
	prevLastWriteVersion int64,
) error {

	createRequest := &persistence.CreateWorkflowExecutionRequest{
		// workflow create mode & prev run ID & version
		CreateWorkflowMode:       createMode,
		PreviousRunID:            prevRunID,
		PreviousLastWriteVersion: prevLastWriteVersion,

		NewWorkflowSnapshot: *newWorkflow,
	}

	createRequest.NewWorkflowSnapshot.ExecutionStats = &persistence.ExecutionStats{
		HistorySize: historySize,
	}

	_, err := c.createWorkflowExecutionWithRetry(createRequest)
	return err
}

func (c *workflowExecutionContextImpl) conflictResolveWorkflowExecution(
	now time.Time,
	prevRunID string,
	prevLastWriteVersion int64,
	prevState int,
	resetMutableState mutableState,
	resetHistorySize int64,
) (mutableState, error) {

	// this only resets one mutableState for a workflow
	resetWorkflow, workflowEventsSeq, err := resetMutableState.CloseTransactionAsSnapshot(
		now,
		transactionPolicyPassive,
	)
	if err != nil {
		return nil, err
	}
	if len(workflowEventsSeq) != 0 {
		return nil, &workflow.BadRequestError{
			Message: "reset mutable state should not generate new events",
		}
	}

	resetWorkflow.ExecutionStats = &persistence.ExecutionStats{
		HistorySize: resetHistorySize,
	}

<<<<<<< HEAD
	if updateCurr {
		resetWFReq.CurrentWorkflowMutation = &persistence.WorkflowMutation{
			ExecutionInfo:    currMutableState.GetExecutionInfo(),
			ReplicationState: currMutableState.GetReplicationState(),

			UpsertActivityInfos:       []*persistence.ActivityInfo{},
			DeleteActivityInfos:       []int64{},
			UpsertTimerInfos:          []*persistence.TimerInfo{},
			DeleteTimerInfos:          []string{},
			UpsertChildExecutionInfos: []*persistence.ChildExecutionInfo{},
			DeleteChildExecutionInfo:  nil,
			UpsertRequestCancelInfos:  []*persistence.RequestCancelInfo{},
			DeleteRequestCancelInfo:   nil,
			UpsertSignalInfos:         []*persistence.SignalInfo{},
			DeleteSignalInfo:          nil,
			UpsertSignalRequestedIDs:  []string{},
			DeleteSignalRequestedID:   "",
			NewBufferedEvents:         []*workflow.HistoryEvent{},
			ClearBufferedEvents:       false,

			TransferTasks:    currTransferTasks,
			ReplicationTasks: currReplicationTasks,
			TimerTasks:       currTimerTasks,
=======
	if err := c.shard.ConflictResolveWorkflowExecution(&persistence.ConflictResolveWorkflowExecutionRequest{
		// previous workflow information
		PrevRunID:            prevRunID,
		PrevLastWriteVersion: prevLastWriteVersion,
		PrevState:            prevState,
>>>>>>> 31619e35

		ResetWorkflowSnapshot: *resetWorkflow,
	}); err != nil {
		return nil, err
	}

	c.clear()
	return c.loadWorkflowExecution()
}

func (c *workflowExecutionContextImpl) updateWorkflowExecutionAsActive(
	now time.Time,
) error {

	return c.updateWorkflowExecutionWithNew(
		now,
		nil,
		nil,
		transactionPolicyActive,
		nil,
	)
}

func (c *workflowExecutionContextImpl) updateWorkflowExecutionWithNewAsActive(
	now time.Time,
	newContext workflowExecutionContext,
	newMutableState mutableState,
) error {

	return c.updateWorkflowExecutionWithNew(
		now,
		newContext,
		newMutableState,
		transactionPolicyActive,
		transactionPolicyActive.ptr(),
	)
}

func (c *workflowExecutionContextImpl) updateWorkflowExecutionAsPassive(
	now time.Time,
) error {

	return c.updateWorkflowExecutionWithNew(
		now,
		nil,
		nil,
		transactionPolicyPassive,
		nil,
	)
}

func (c *workflowExecutionContextImpl) updateWorkflowExecutionWithNewAsPassive(
	now time.Time,
	newContext workflowExecutionContext,
	newMutableState mutableState,
) error {

	return c.updateWorkflowExecutionWithNew(
		now,
		newContext,
		newMutableState,
		transactionPolicyPassive,
		transactionPolicyPassive.ptr(),
	)
}

func (c *workflowExecutionContextImpl) updateWorkflowExecutionWithNew(
	now time.Time,
	newContext workflowExecutionContext,
	newMutableState mutableState,
	currentWorkflowTransactionPolicy transactionPolicy,
	newWorkflowTransactionPolicy *transactionPolicy,
) (retError error) {

	defer func() {
		if retError != nil {
			c.clear()
		}
	}()

	currentWorkflow, workflowEventsSeq, err := c.msBuilder.CloseTransactionAsMutation(now, currentWorkflowTransactionPolicy)
	if err != nil {
		return err
	}
	currentWorkflowSize := c.getHistorySize()
	for _, workflowEvents := range workflowEventsSeq {
		eventsSize, err := c.persistNonFirstWorkflowEvents(workflowEvents)
		if err != nil {
			return err
		}
		currentWorkflowSize += eventsSize
	}
	c.setHistorySize(currentWorkflowSize)
	currentWorkflow.ExecutionStats = &persistence.ExecutionStats{
		HistorySize: currentWorkflowSize,
	}

	var newWorkflow *persistence.WorkflowSnapshot
	if newContext != nil && newMutableState != nil && newWorkflowTransactionPolicy != nil {
		defer func() {
			if retError != nil {
				newContext.clear()
			}
		}()

		newWorkflow, workflowEventsSeq, err = newMutableState.CloseTransactionAsSnapshot(now, *newWorkflowTransactionPolicy)
		if err != nil {
			return err
		}

		newWorkflowSizeSize := newContext.getHistorySize()
		eventsSize, err := c.persistFirstWorkflowEvents(workflowEventsSeq[0])
		if err != nil {
			return err
		}
		newWorkflowSizeSize += eventsSize

		newContext.setHistorySize(currentWorkflowSize)
		newWorkflow.ExecutionStats = &persistence.ExecutionStats{
			HistorySize: currentWorkflowSize,
		}
	}

	if err := c.mergeContinueAsNewReplicationTasks(
		currentWorkflow,
		newWorkflow,
	); err != nil {
		return err
	}
<<<<<<< HEAD
	setTaskInfo(c.msBuilder.GetCurrentVersion(), now, transferTasks, timerTasks)

	// Update history size on mutableState before calling UpdateWorkflowExecution
	c.msBuilder.IncrementHistorySize(newHistorySize)

	var resp *persistence.UpdateWorkflowExecutionResponse
	var err1 error
	if resp, err1 = c.updateWorkflowExecutionWithRetry(&persistence.UpdateWorkflowExecutionRequest{
		UpdateWorkflowMutation: persistence.WorkflowMutation{
			ExecutionInfo:             executionInfo,
			ReplicationState:          c.msBuilder.GetReplicationState(),
			TransferTasks:             transferTasks,
			ReplicationTasks:          replicationTasks,
			TimerTasks:                timerTasks,
			Condition:                 c.updateCondition,
			UpsertActivityInfos:       updates.updateActivityInfos,
			DeleteActivityInfos:       updates.deleteActivityInfos,
			UpsertTimerInfos:          updates.updateTimerInfos,
			DeleteTimerInfos:          updates.deleteTimerInfos,
			UpsertChildExecutionInfos: updates.updateChildExecutionInfos,
			DeleteChildExecutionInfo:  updates.deleteChildExecutionInfo,
			UpsertRequestCancelInfos:  updates.updateCancelExecutionInfos,
			DeleteRequestCancelInfo:   updates.deleteCancelExecutionInfo,
			UpsertSignalInfos:         updates.updateSignalInfos,
			DeleteSignalInfo:          updates.deleteSignalInfo,
			UpsertSignalRequestedIDs:  updates.updateSignalRequestedIDs,
			DeleteSignalRequestedID:   updates.deleteSignalRequestedID,
			NewBufferedEvents:         updates.newBufferedEvents,
			ClearBufferedEvents:       updates.clearBufferedEvents,
		},
		NewWorkflowSnapshot: updates.continueAsNew,
	}); err1 != nil {
		switch err1.(type) {
		case *persistence.ConditionFailedError:
			return ErrConflict
		}
=======
>>>>>>> 31619e35

	resp, err := c.updateWorkflowExecutionWithRetry(&persistence.UpdateWorkflowExecutionRequest{
		// RangeID , this is set by shard context
		UpdateWorkflowMutation: *currentWorkflow,
		NewWorkflowSnapshot:    newWorkflow,
		// Encoding, this is set by shard context
	})
	if err != nil {
		return err
	}

	// TODO remove updateCondition in favor of condition in mutable state
	c.updateCondition = currentWorkflow.ExecutionInfo.NextEventID

	// for any change in the workflow, send a event
	_ = c.shard.NotifyNewHistoryEvent(newHistoryEventNotification(
		c.domainID,
		&c.workflowExecution,
		c.msBuilder.GetLastFirstEventID(),
		c.msBuilder.GetNextEventID(),
		c.msBuilder.GetPreviousStartedEventID(),
		c.msBuilder.IsWorkflowExecutionRunning(),
	))

	// finally emit session stats
	domainName := c.getDomainName()
	emitWorkflowHistoryStats(
		c.metricsClient,
		domainName,
		int(c.stats.HistorySize),
		int(c.msBuilder.GetNextEventID()-1),
	)
	emitSessionUpdateStats(
		c.metricsClient,
		domainName,
		resp.MutableStateUpdateSessionStats,
	)

	// emit workflow completion stats if any
	if currentWorkflow.ExecutionInfo.State == persistence.WorkflowStateCompleted {
		if event, ok := c.msBuilder.GetCompletionEvent(); ok {
			emitWorkflowCompletionStats(
				c.metricsClient,
				domainName,
				event,
			)
		}
	}

	return nil
}

func (c *workflowExecutionContextImpl) mergeContinueAsNewReplicationTasks(
	currentWorkflowMutation *persistence.WorkflowMutation,
	newWorkflowSnapshot *persistence.WorkflowSnapshot,
) error {
	if currentWorkflowMutation.ExecutionInfo.CloseStatus != persistence.WorkflowCloseStatusContinuedAsNew {
		return nil
	}

	// current workflow is doing continue as new

	// it is possible that continue as new is done as part of passive logic
	if len(currentWorkflowMutation.ReplicationTasks) == 0 {
		return nil
	}

	if newWorkflowSnapshot == nil || len(newWorkflowSnapshot.ReplicationTasks) != 1 {
		return &workflow.InternalServiceError{
			Message: "unable to find replication task from new workflow for continue as new replication",
		}
	}

	// merge the new run first event batch replication task
	// to current event batch replication task
	newRunTask := newWorkflowSnapshot.ReplicationTasks[0].(*persistence.HistoryReplicationTask)
	newWorkflowSnapshot.ReplicationTasks = nil

	newRunBranchToken := newRunTask.BranchToken
	newRunEventStoreVersion := newRunTask.EventStoreVersion
	taskUpdated := false
	for _, replicationTask := range currentWorkflowMutation.ReplicationTasks {
		if task, ok := replicationTask.(*persistence.HistoryReplicationTask); ok {
			taskUpdated = true
			task.NewRunBranchToken = newRunBranchToken
			task.NewRunEventStoreVersion = newRunEventStoreVersion
		}
	}
	if !taskUpdated {
		return &workflow.InternalServiceError{
			Message: "unable to find replication task from current workflow for continue as new replication",
		}
	}
	return nil
}

func (c *workflowExecutionContextImpl) persistFirstWorkflowEvents(
	workflowEvents *persistence.WorkflowEvents,
) (int64, error) {

	if len(workflowEvents.Events) == 0 {
		return 0, &workflow.InternalServiceError{
			Message: "cannot persist first workflow events with empty events",
		}
	}

	domainID := workflowEvents.DomainID
	workflowID := workflowEvents.WorkflowID
	runID := workflowEvents.RunID
	execution := workflow.WorkflowExecution{
		WorkflowId: common.StringPtr(workflowEvents.WorkflowID),
		RunId:      common.StringPtr(workflowEvents.RunID),
	}
	branchToken := workflowEvents.BranchToken
	events := workflowEvents.Events
	firstEvent := events[0]

	if len(branchToken) == 0 {
		size, err := c.appendHistoryEventsWithRetry(&persistence.AppendHistoryEventsRequest{
			DomainID:          domainID,
			Execution:         execution,
			FirstEventID:      firstEvent.GetEventId(),
			EventBatchVersion: firstEvent.GetVersion(),
			Events:            events,
			// TransactionID is set by shard context
		})
		return int64(size), err
	}

	size, err := c.appendHistoryV2EventsWithRetry(
		domainID,
		execution,
		&persistence.AppendHistoryNodesRequest{
			IsNewBranch: true,
			Info:        historyGarbageCleanupInfo(domainID, workflowID, runID),
			BranchToken: branchToken,
			Events:      events,
			// TransactionID is set by shard context
		},
	)
	return int64(size), err
}

func (c *workflowExecutionContextImpl) persistNonFirstWorkflowEvents(
	workflowEvents *persistence.WorkflowEvents,
) (int64, error) {

	if len(workflowEvents.Events) == 0 {
		return 0, nil // allow update workflow without events
	}

	domainID := workflowEvents.DomainID
	execution := workflow.WorkflowExecution{
		WorkflowId: common.StringPtr(workflowEvents.WorkflowID),
		RunId:      common.StringPtr(workflowEvents.RunID),
	}
	branchToken := workflowEvents.BranchToken
	events := workflowEvents.Events
	firstEvent := events[0]

	if len(branchToken) == 0 {
		size, err := c.appendHistoryEventsWithRetry(&persistence.AppendHistoryEventsRequest{
			DomainID:          domainID,
			Execution:         execution,
			FirstEventID:      firstEvent.GetEventId(),
			EventBatchVersion: firstEvent.GetVersion(),
			Events:            events,
			// TransactionID is set by shard context
		})
		return int64(size), err
	}

	size, err := c.appendHistoryV2EventsWithRetry(
		domainID,
		execution,
		&persistence.AppendHistoryNodesRequest{
			IsNewBranch: false,
			BranchToken: branchToken,
			Events:      events,
			// TransactionID is set by shard context
		},
	)
	return int64(size), err
}

func (c *workflowExecutionContextImpl) appendHistoryEventsWithRetry(
	request *persistence.AppendHistoryEventsRequest,
) (int64, error) {

	resp := 0
	op := func() error {
		var err error
		resp, err = c.shard.AppendHistoryEvents(request)
		return err
	}

	err := backoff.Retry(
		op,
		persistenceOperationRetryPolicy,
		common.IsPersistenceTransientError,
	)
	return int64(resp), err
}

func (c *workflowExecutionContextImpl) appendHistoryV2EventsWithRetry(
	domainID string,
	execution workflow.WorkflowExecution,
	request *persistence.AppendHistoryNodesRequest,
) (int64, error) {

	resp := 0
	op := func() error {
		var err error
		resp, err = c.shard.AppendHistoryV2Events(request, domainID, execution)
		return err
	}

	err := backoff.Retry(
		op,
		persistenceOperationRetryPolicy,
		common.IsPersistenceTransientError,
	)
	return int64(resp), err
}

func (c *workflowExecutionContextImpl) createWorkflowExecutionWithRetry(
	request *persistence.CreateWorkflowExecutionRequest,
) (*persistence.CreateWorkflowExecutionResponse, error) {

	var resp *persistence.CreateWorkflowExecutionResponse
	op := func() error {
		var err error
		resp, err = c.shard.CreateWorkflowExecution(request)
		return err
	}

	err := backoff.Retry(
		op,
		persistenceOperationRetryPolicy,
		common.IsPersistenceTransientError,
	)
	switch err.(type) {
	case nil:
		return resp, nil
	case *persistence.WorkflowExecutionAlreadyStartedError:
		// it is possible that workflow already exists and caller need to apply
		// workflow ID reuse policy
		return nil, err
	default:
		c.logger.Error(
			"Persistent store operation failure",
			tag.StoreOperationCreateWorkflowExecution,
			tag.Error(err),
		)
		return nil, err
	}
}

func (c *workflowExecutionContextImpl) getWorkflowExecutionWithRetry(
	request *persistence.GetWorkflowExecutionRequest,
) (*persistence.GetWorkflowExecutionResponse, error) {

	var resp *persistence.GetWorkflowExecutionResponse
	op := func() error {
		var err error
		resp, err = c.executionManager.GetWorkflowExecution(request)

		return err
	}

	err := backoff.Retry(
		op,
		persistenceOperationRetryPolicy,
		common.IsPersistenceTransientError,
	)
	switch err.(type) {
	case nil:
		return resp, nil
	case *workflow.EntityNotExistsError:
		// it is possible that workflow does not exists
		return nil, err
	default:
		c.logger.Error(
			"Persistent fetch operation failure",
			tag.StoreOperationGetWorkflowExecution,
			tag.Error(err),
		)
		return nil, err
	}
}

func (c *workflowExecutionContextImpl) updateWorkflowExecutionWithRetry(
	request *persistence.UpdateWorkflowExecutionRequest,
) (*persistence.UpdateWorkflowExecutionResponse, error) {

	var resp *persistence.UpdateWorkflowExecutionResponse
	op := func() error {
		var err error
		resp, err = c.shard.UpdateWorkflowExecution(request)
		return err
	}

	err := backoff.Retry(
		op, persistenceOperationRetryPolicy,
		common.IsPersistenceTransientError,
	)
	switch err.(type) {
	case nil:
		return resp, nil
	case *persistence.ConditionFailedError:
		// TODO get rid of ErrConflict
		return nil, ErrConflict
	default:
		c.logger.Error(
			"Persistent store operation failure",
			tag.StoreOperationUpdateWorkflowExecution,
			tag.Error(err),
			tag.Number(c.updateCondition),
		)
		return nil, err
	}
}

// this reset is more complex than "resetMutableState", it involes currentMutableState and newMutableState:
// 1. append history to new run
// 2. append history to current run if current run is not closed
// 3. update mutableState(terminate current run if not closed) and create new run
func (c *workflowExecutionContextImpl) resetWorkflowExecution(
	currMutableState mutableState,
	updateCurr bool,
	closeTask persistence.Task,
	cleanupTask persistence.Task,
	newMutableState mutableState,
	newHistorySize int64,
	newTransferTasks []persistence.Task,
	newTimerTasks []persistence.Task,
	currReplicationTasks []persistence.Task,
	newReplicationTasks []persistence.Task,
	baseRunID string,
	baseRunNextEventID int64,
) (retError error) {

	now := c.timeSource.Now()
	currTransferTasks := []persistence.Task{}
	currTimerTasks := []persistence.Task{}
	if closeTask != nil {
		currTransferTasks = append(currTransferTasks, closeTask)
	}
	if cleanupTask != nil {
		currTimerTasks = append(currTimerTasks, cleanupTask)
	}
	setTaskInfo(currMutableState.GetCurrentVersion(), now, currTransferTasks, currTimerTasks)
	setTaskInfo(newMutableState.GetCurrentVersion(), now, newTransferTasks, newTimerTasks)

	// Since we always reset to decision task, there shouldn't be any buffered events.
	// Therefore currently ResetWorkflowExecution persistence API doesn't implement setting buffered events.
	if newMutableState.HasBufferedEvents() {
		retError = &workflow.InternalServiceError{
			Message: fmt.Sprintf("reset workflow execution shouldn't have buffered events"),
		}
		return
	}

	// call FlushBufferedEvents to assign task id to event
	// as well as update last event task id in ms state builder
	retError = currMutableState.FlushBufferedEvents()
	if retError != nil {
		return retError
	}
	retError = newMutableState.FlushBufferedEvents()
	if retError != nil {
		return retError
	}

	if updateCurr {
		hBuilder := currMutableState.GetHistoryBuilder()
		var size int64
		// TODO workflow execution reset logic generates replication tasks in its own business logic
		currentExecutionInfo := currMutableState.GetExecutionInfo()
		size, retError = c.persistNonFirstWorkflowEvents(&persistence.WorkflowEvents{
			DomainID:    currentExecutionInfo.DomainID,
			WorkflowID:  currentExecutionInfo.WorkflowID,
			RunID:       currentExecutionInfo.RunID,
			BranchToken: currMutableState.GetCurrentBranch(),
			Events:      hBuilder.GetHistory().GetEvents(),
		})
		if retError != nil {
			return
		}
		c.stats.HistorySize += int64(size)
	}

	// TODO refactor resetWorkflowExecution to use CloseTransactionAsSnapshot
	//  and CloseTransactionAsMutation correctly
	resetWorkflow, workflowEventsSeq, err := newMutableState.CloseTransactionAsSnapshot(
		c.shard.GetTimeSource().Now(),
		// the reason to use passive policy is because this resetWorkflowExecution function
		// mostly handcraft all parameters to be persisted
		transactionPolicyPassive,
	)
	if err != nil {
		return err
	}
	if len(workflowEventsSeq) != 1 {
		return &workflow.InternalServiceError{
			Message: "reset workflow execution should generate exactly 1 event batch",
		}
	}
	for _, workflowEvents := range workflowEventsSeq {
		eventsSize, err := c.persistNonFirstWorkflowEvents(workflowEvents)
		if err != nil {
			return err
		}
		newHistorySize += eventsSize
	}
	resetWorkflow.ExecutionStats = &persistence.ExecutionStats{
		HistorySize: newHistorySize,
	}
	resetWorkflow.TransferTasks = newTransferTasks
	resetWorkflow.ReplicationTasks = newReplicationTasks
	resetWorkflow.TimerTasks = newTimerTasks

	if len(resetWorkflow.ChildExecutionInfos) > 0 ||
		len(resetWorkflow.SignalInfos) > 0 ||
		len(resetWorkflow.SignalRequestedIDs) > 0 {
		return &workflow.InternalServiceError{
			Message: fmt.Sprintf("something went wrong, we shouldn't see any pending childWF, sending Signal or signal requested"),
		}
	}

	resetWFReq := &persistence.ResetWorkflowExecutionRequest{
		BaseRunID:          baseRunID,
		BaseRunNextEventID: baseRunNextEventID,

		CurrentRunID:          currMutableState.GetExecutionInfo().RunID,
		CurrentRunNextEventID: currMutableState.GetExecutionInfo().NextEventID,

		CurrentWorkflowMutation: nil,

		NewWorkflowSnapshot: *resetWorkflow,
	}

	if updateCurr {
		resetWFReq.CurrentWorkflowMutation = &persistence.WorkflowMutation{
			ExecutionInfo: currMutableState.GetExecutionInfo(),
			ExecutionStats: &persistence.ExecutionStats{
				HistorySize: c.stats.HistorySize,
			},
			ReplicationState: currMutableState.GetReplicationState(),

			UpsertActivityInfos:       []*persistence.ActivityInfo{},
			DeleteActivityInfos:       []int64{},
			UpserTimerInfos:           []*persistence.TimerInfo{},
			DeleteTimerInfos:          []string{},
			UpsertChildExecutionInfos: []*persistence.ChildExecutionInfo{},
			DeleteChildExecutionInfo:  nil,
			UpsertRequestCancelInfos:  []*persistence.RequestCancelInfo{},
			DeleteRequestCancelInfo:   nil,
			UpsertSignalInfos:         []*persistence.SignalInfo{},
			DeleteSignalInfo:          nil,
			UpsertSignalRequestedIDs:  []string{},
			DeleteSignalRequestedID:   "",
			NewBufferedEvents:         []*workflow.HistoryEvent{},
			ClearBufferedEvents:       false,

			TransferTasks:    currTransferTasks,
			ReplicationTasks: currReplicationTasks,
			TimerTasks:       currTimerTasks,

			Condition: c.updateCondition,
		}
	}

	return c.shard.ResetWorkflowExecution(resetWFReq)
}<|MERGE_RESOLUTION|>--- conflicted
+++ resolved
@@ -43,34 +43,12 @@
 
 type (
 	workflowExecutionContext interface {
-<<<<<<< HEAD
-		appendFirstBatchHistoryForContinueAsNew(
-			newStateBuilder mutableState,
-			transactionID int64,
-		) error
-		appendFirstBatchEventsForActive(
-			msBuilder mutableState,
-			createReplicationTask bool,
-		) (int, persistence.Task, error)
-		appendFirstBatchEventsForStandby(
-			msBuilder mutableState,
-			history []*workflow.HistoryEvent,
-		) (int, persistence.Task, error)
-		appendHistoryEvents(
-			history []*workflow.HistoryEvent,
-			transactionID int64,
-			doLastEventValidation bool,
-			replicateEvents bool,
-			newStateBuilder mutableState,
-		) (int, persistence.Task, error)
-=======
 		getDomainID() string
 		getExecution() *workflow.WorkflowExecution
 		getLogger() log.Logger
 
 		loadWorkflowExecution() (mutableState, error)
 		loadExecutionStats() (*persistence.ExecutionStats, error)
->>>>>>> 31619e35
 		clear()
 
 		lock(ctx context.Context) error
@@ -363,37 +341,11 @@
 		HistorySize: resetHistorySize,
 	}
 
-<<<<<<< HEAD
-	if updateCurr {
-		resetWFReq.CurrentWorkflowMutation = &persistence.WorkflowMutation{
-			ExecutionInfo:    currMutableState.GetExecutionInfo(),
-			ReplicationState: currMutableState.GetReplicationState(),
-
-			UpsertActivityInfos:       []*persistence.ActivityInfo{},
-			DeleteActivityInfos:       []int64{},
-			UpsertTimerInfos:          []*persistence.TimerInfo{},
-			DeleteTimerInfos:          []string{},
-			UpsertChildExecutionInfos: []*persistence.ChildExecutionInfo{},
-			DeleteChildExecutionInfo:  nil,
-			UpsertRequestCancelInfos:  []*persistence.RequestCancelInfo{},
-			DeleteRequestCancelInfo:   nil,
-			UpsertSignalInfos:         []*persistence.SignalInfo{},
-			DeleteSignalInfo:          nil,
-			UpsertSignalRequestedIDs:  []string{},
-			DeleteSignalRequestedID:   "",
-			NewBufferedEvents:         []*workflow.HistoryEvent{},
-			ClearBufferedEvents:       false,
-
-			TransferTasks:    currTransferTasks,
-			ReplicationTasks: currReplicationTasks,
-			TimerTasks:       currTimerTasks,
-=======
 	if err := c.shard.ConflictResolveWorkflowExecution(&persistence.ConflictResolveWorkflowExecutionRequest{
 		// previous workflow information
 		PrevRunID:            prevRunID,
 		PrevLastWriteVersion: prevLastWriteVersion,
 		PrevState:            prevState,
->>>>>>> 31619e35
 
 		ResetWorkflowSnapshot: *resetWorkflow,
 	}); err != nil {
@@ -523,45 +475,6 @@
 	); err != nil {
 		return err
 	}
-<<<<<<< HEAD
-	setTaskInfo(c.msBuilder.GetCurrentVersion(), now, transferTasks, timerTasks)
-
-	// Update history size on mutableState before calling UpdateWorkflowExecution
-	c.msBuilder.IncrementHistorySize(newHistorySize)
-
-	var resp *persistence.UpdateWorkflowExecutionResponse
-	var err1 error
-	if resp, err1 = c.updateWorkflowExecutionWithRetry(&persistence.UpdateWorkflowExecutionRequest{
-		UpdateWorkflowMutation: persistence.WorkflowMutation{
-			ExecutionInfo:             executionInfo,
-			ReplicationState:          c.msBuilder.GetReplicationState(),
-			TransferTasks:             transferTasks,
-			ReplicationTasks:          replicationTasks,
-			TimerTasks:                timerTasks,
-			Condition:                 c.updateCondition,
-			UpsertActivityInfos:       updates.updateActivityInfos,
-			DeleteActivityInfos:       updates.deleteActivityInfos,
-			UpsertTimerInfos:          updates.updateTimerInfos,
-			DeleteTimerInfos:          updates.deleteTimerInfos,
-			UpsertChildExecutionInfos: updates.updateChildExecutionInfos,
-			DeleteChildExecutionInfo:  updates.deleteChildExecutionInfo,
-			UpsertRequestCancelInfos:  updates.updateCancelExecutionInfos,
-			DeleteRequestCancelInfo:   updates.deleteCancelExecutionInfo,
-			UpsertSignalInfos:         updates.updateSignalInfos,
-			DeleteSignalInfo:          updates.deleteSignalInfo,
-			UpsertSignalRequestedIDs:  updates.updateSignalRequestedIDs,
-			DeleteSignalRequestedID:   updates.deleteSignalRequestedID,
-			NewBufferedEvents:         updates.newBufferedEvents,
-			ClearBufferedEvents:       updates.clearBufferedEvents,
-		},
-		NewWorkflowSnapshot: updates.continueAsNew,
-	}); err1 != nil {
-		switch err1.(type) {
-		case *persistence.ConditionFailedError:
-			return ErrConflict
-		}
-=======
->>>>>>> 31619e35
 
 	resp, err := c.updateWorkflowExecutionWithRetry(&persistence.UpdateWorkflowExecutionRequest{
 		// RangeID , this is set by shard context
@@ -1014,7 +927,7 @@
 
 			UpsertActivityInfos:       []*persistence.ActivityInfo{},
 			DeleteActivityInfos:       []int64{},
-			UpserTimerInfos:           []*persistence.TimerInfo{},
+			UpsertTimerInfos:          []*persistence.TimerInfo{},
 			DeleteTimerInfos:          []string{},
 			UpsertChildExecutionInfos: []*persistence.ChildExecutionInfo{},
 			DeleteChildExecutionInfo:  nil,
