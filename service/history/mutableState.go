--- conflicted
+++ resolved
@@ -121,15 +121,10 @@
 		GetChildExecutionInitiatedEvent(int64) (*workflow.HistoryEvent, error)
 		GetCompletionEvent() (*workflow.HistoryEvent, error)
 		GetDecisionInfo(int64) (*decisionInfo, bool)
-<<<<<<< HEAD
+		GetDomainName() string
 		GetStartEvent() (*workflow.HistoryEvent, error)
 		GetCurrentBranchToken() ([]byte, error)
 		GetVersionHistories() *persistence.VersionHistories
-=======
-		GetDomainName() string
-		GetStartEvent() (*workflow.HistoryEvent, bool)
-		GetCurrentBranch() []byte
->>>>>>> a19db1e6
 		GetCurrentVersion() int64
 		GetExecutionInfo() *persistence.WorkflowExecutionInfo
 		GetEventStoreVersion() int32
