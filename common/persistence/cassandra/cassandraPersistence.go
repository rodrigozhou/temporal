// Copyright (c) 2017 Uber Technologies, Inc.
//
// Permission is hereby granted, free of charge, to any person obtaining a copy
// of this software and associated documentation files (the "Software"), to deal
// in the Software without restriction, including without limitation the rights
// to use, copy, modify, merge, publish, distribute, sublicense, and/or sell
// copies of the Software, and to permit persons to whom the Software is
// furnished to do so, subject to the following conditions:
//
// The above copyright notice and this permission notice shall be included in
// all copies or substantial portions of the Software.
//
// THE SOFTWARE IS PROVIDED "AS IS", WITHOUT WARRANTY OF ANY KIND, EXPRESS OR
// IMPLIED, INCLUDING BUT NOT LIMITED TO THE WARRANTIES OF MERCHANTABILITY,
// FITNESS FOR A PARTICULAR PURPOSE AND NONINFRINGEMENT. IN NO EVENT SHALL THE
// AUTHORS OR COPYRIGHT HOLDERS BE LIABLE FOR ANY CLAIM, DAMAGES OR OTHER
// LIABILITY, WHETHER IN AN ACTION OF CONTRACT, TORT OR OTHERWISE, ARISING FROM,
// OUT OF OR IN CONNECTION WITH THE SOFTWARE OR THE USE OR OTHER DEALINGS IN
// THE SOFTWARE.

package cassandra

import (
	"fmt"
	"strings"
	"time"

	"github.com/gogo/protobuf/types"

	"github.com/temporalio/temporal/common/persistence/sql"

	"github.com/temporalio/temporal/common/cassandra"

	"github.com/gocql/gocql"

	workflow "github.com/temporalio/temporal/.gen/go/shared"
	"github.com/temporalio/temporal/common"
	"github.com/temporalio/temporal/common/log"
	p "github.com/temporalio/temporal/common/persistence"
	"github.com/temporalio/temporal/common/service/config"
)

// Guidelines for creating new special UUID constants
// Each UUID should be of the form: E0000000-R000-f000-f000-00000000000x
// Where x is any hexadecimal value, E represents the entity type valid values are:
// E = {DomainID = 1, WorkflowID = 2, RunID = 3}
// R represents row type in executions table, valid values are:
// R = {Shard = 1, Execution = 2, Transfer = 3, Timer = 4, Replication = 5}
const (
	cassandraProtoVersion = 4
	defaultSessionTimeout = 10 * time.Second
	// Special Domains related constants
	emptyDomainID = "10000000-0000-f000-f000-000000000000"
	// Special Run IDs
	emptyRunID     = "30000000-0000-f000-f000-000000000000"
	permanentRunID = "30000000-0000-f000-f000-000000000001"
	// Row Constants for Shard Row
	rowTypeShardDomainID   = "10000000-1000-f000-f000-000000000000"
	rowTypeShardWorkflowID = "20000000-1000-f000-f000-000000000000"
	rowTypeShardRunID      = "30000000-1000-f000-f000-000000000000"
	// Row Constants for Transfer Task Row
	rowTypeTransferDomainID   = "10000000-3000-f000-f000-000000000000"
	rowTypeTransferWorkflowID = "20000000-3000-f000-f000-000000000000"
	rowTypeTransferRunID      = "30000000-3000-f000-f000-000000000000"
	// Row Constants for Timer Task Row
	rowTypeTimerDomainID   = "10000000-4000-f000-f000-000000000000"
	rowTypeTimerWorkflowID = "20000000-4000-f000-f000-000000000000"
	rowTypeTimerRunID      = "30000000-4000-f000-f000-000000000000"
	// Row Constants for Replication Task Row
	rowTypeReplicationDomainID   = "10000000-5000-f000-f000-000000000000"
	rowTypeReplicationWorkflowID = "20000000-5000-f000-f000-000000000000"
	rowTypeReplicationRunID      = "30000000-5000-f000-f000-000000000000"
	// Row Constants for Replication Task DLQ Row. Source cluster name will be used as WorkflowID.
	rowTypeDLQDomainID = "10000000-6000-f000-f000-000000000000"
	rowTypeDLQRunID    = "30000000-6000-f000-f000-000000000000"
	// Special TaskId constants
	rowTypeExecutionTaskID = int64(-10)
	rowTypeShardTaskID     = int64(-11)
	emptyInitiatedID       = int64(-7)

	stickyTaskListTTL = int32(24 * time.Hour / time.Second) // if sticky task_list stopped being updated, remove it in one day
)

const (
	// Row types for table executions
	rowTypeShard = iota
	rowTypeExecution
	rowTypeTransferTask
	rowTypeTimerTask
	rowTypeReplicationTask
	rowTypeDLQ
)

const (
	// Row types for table tasks
	rowTypeTask = iota
	rowTypeTaskList
)

const (
	taskListTaskID = -12345
	initialRangeID = 1 // Id of the first range of a new task list
)

const (
	templateWorkflowExecutionType = `{` +
		`domain_id: ?, ` +
		`workflow_id: ?, ` +
		`run_id: ?, ` +
		`parent_domain_id: ?, ` +
		`parent_workflow_id: ?, ` +
		`parent_run_id: ?, ` +
		`initiated_id: ?, ` +
		`completion_event_batch_id: ?, ` +
		`completion_event: ?, ` +
		`completion_event_data_encoding: ?, ` +
		`task_list: ?, ` +
		`workflow_type_name: ?, ` +
		`workflow_timeout: ?, ` +
		`decision_task_timeout: ?, ` +
		`execution_context: ?, ` +
		`state: ?, ` +
		`close_status: ?, ` +
		`last_first_event_id: ?, ` +
		`last_event_task_id: ?, ` +
		`next_event_id: ?, ` +
		`last_processed_event: ?, ` +
		`start_time: ?, ` +
		`last_updated_time: ?, ` +
		`create_request_id: ?, ` +
		`signal_count: ?, ` +
		`history_size: ?, ` +
		`decision_version: ?, ` +
		`decision_schedule_id: ?, ` +
		`decision_started_id: ?, ` +
		`decision_request_id: ?, ` +
		`decision_timeout: ?, ` +
		`decision_attempt: ?, ` +
		`decision_timestamp: ?, ` +
		`decision_scheduled_timestamp: ?, ` +
		`decision_original_scheduled_timestamp: ?, ` +
		`cancel_requested: ?, ` +
		`cancel_request_id: ?, ` +
		`sticky_task_list: ?, ` +
		`sticky_schedule_to_start_timeout: ?,` +
		`client_library_version: ?, ` +
		`client_feature_version: ?, ` +
		`client_impl: ?, ` +
		`auto_reset_points: ?, ` +
		`auto_reset_points_encoding: ?, ` +
		`attempt: ?, ` +
		`has_retry_policy: ?, ` +
		`init_interval: ?, ` +
		`backoff_coefficient: ?, ` +
		`max_interval: ?, ` +
		`expiration_time: ?, ` +
		`max_attempts: ?, ` +
		`non_retriable_errors: ?, ` +
		`event_store_version: ?, ` +
		`branch_token: ?, ` +
		`cron_schedule: ?, ` +
		`expiration_seconds: ?, ` +
		`search_attributes: ?, ` +
		`memo: ? ` +
		`}`

	templateReplicationStateType = `{` +
		`current_version: ?, ` +
		`start_version: ?, ` +
		`last_write_version: ?, ` +
		`last_write_event_id: ?, ` +
		`last_replication_info: ?` +
		`}`

	templateTransferTaskType = `{` +
		`domain_id: ?, ` +
		`workflow_id: ?, ` +
		`run_id: ?, ` +
		`visibility_ts: ?, ` +
		`task_id: ?, ` +
		`target_domain_id: ?, ` +
		`target_workflow_id: ?, ` +
		`target_run_id: ?, ` +
		`target_child_workflow_only: ?, ` +
		`task_list: ?, ` +
		`type: ?, ` +
		`schedule_id: ?, ` +
		`record_visibility: ?, ` +
		`version: ?` +
		`}`

	templateActivityInfoType = `{` +
		`version: ?,` +
		`schedule_id: ?, ` +
		`scheduled_event_batch_id: ?, ` +
		`scheduled_event: ?, ` +
		`scheduled_time: ?, ` +
		`started_id: ?, ` +
		`started_event: ?, ` +
		`started_time: ?, ` +
		`activity_id: ?, ` +
		`request_id: ?, ` +
		`details: ?, ` +
		`schedule_to_start_timeout: ?, ` +
		`schedule_to_close_timeout: ?, ` +
		`start_to_close_timeout: ?, ` +
		`heart_beat_timeout: ?, ` +
		`cancel_requested: ?, ` +
		`cancel_request_id: ?, ` +
		`last_hb_updated_time: ?, ` +
		`timer_task_status: ?, ` +
		`attempt: ?, ` +
		`task_list: ?, ` +
		`started_identity: ?, ` +
		`has_retry_policy: ?, ` +
		`init_interval: ?, ` +
		`backoff_coefficient: ?, ` +
		`max_interval: ?, ` +
		`expiration_time: ?, ` +
		`max_attempts: ?, ` +
		`non_retriable_errors: ?, ` +
		`last_failure_reason: ?, ` +
		`last_worker_identity: ?, ` +
		`last_failure_details: ?, ` +
		`event_data_encoding: ?` +
		`}`

	templateTimerInfoType = `{` +
		`version: ?,` +
		`timer_id: ?, ` +
		`started_id: ?, ` +
		`expiry_time: ?, ` +
		`task_id: ?` +
		`}`

	templateChildExecutionInfoType = `{` +
		`version: ?,` +
		`initiated_id: ?, ` +
		`initiated_event_batch_id: ?, ` +
		`initiated_event: ?, ` +
		`started_id: ?, ` +
		`started_workflow_id: ?, ` +
		`started_run_id: ?, ` +
		`started_event: ?, ` +
		`create_request_id: ?, ` +
		`event_data_encoding: ?, ` +
		`domain_name: ?, ` +
		`workflow_type_name: ?, ` +
		`parent_close_policy: ?` +
		`}`

	templateRequestCancelInfoType = `{` +
		`version: ?,` +
		`initiated_id: ?, ` +
		`initiated_event_batch_id: ?, ` +
		`cancel_request_id: ? ` +
		`}`

	templateSignalInfoType = `{` +
		`version: ?,` +
		`initiated_id: ?, ` +
		`initiated_event_batch_id: ?, ` +
		`signal_request_id: ?, ` +
		`signal_name: ?, ` +
		`input: ?, ` +
		`control: ?` +
		`}`

	templateTaskListType = `{` +
		`domain_id: ?, ` +
		`name: ?, ` +
		`type: ?, ` +
		`ack_level: ?, ` +
		`kind: ?, ` +
		`last_updated: ? ` +
		`}`

	templateTaskType = `{` +
		`domain_id: ?, ` +
		`workflow_id: ?, ` +
		`run_id: ?, ` +
		`schedule_id: ?,` +
		`created_time: ? ` +
		`}`

	templateChecksumType = `{` +
		`version: ?, ` +
		`flavor: ?, ` +
		`value: ? ` +
		`}`

	templateCreateShardQuery = `INSERT INTO executions (` +
		`shard_id, type, domain_id, workflow_id, run_id, visibility_ts, task_id, shard, shard_encoding, range_id)` +
		`VALUES(?, ?, ?, ?, ?, ?, ?, ?, ?, ?) IF NOT EXISTS`

	templateGetShardQuery = `SELECT shard, shard_encoding ` +
		`FROM executions ` +
		`WHERE shard_id = ? ` +
		`and type = ? ` +
		`and domain_id = ? ` +
		`and workflow_id = ? ` +
		`and run_id = ? ` +
		`and visibility_ts = ? ` +
		`and task_id = ?`

	templateUpdateShardQuery = `UPDATE executions ` +
		`SET shard = ?, shard_encoding = ?, range_id = ? ` +
		`WHERE shard_id = ? ` +
		`and type = ? ` +
		`and domain_id = ? ` +
		`and workflow_id = ? ` +
		`and run_id = ? ` +
		`and visibility_ts = ? ` +
		`and task_id = ? ` +
		`IF range_id = ?`

	templateUpdateCurrentWorkflowExecutionQuery = `UPDATE executions USING TTL 0 ` +
		`SET current_run_id = ?,
execution = {run_id: ?, create_request_id: ?, state: ?, close_status: ?},
replication_state = {start_version: ?, last_write_version: ?},
workflow_last_write_version = ?,
workflow_state = ? ` +
		`WHERE shard_id = ? ` +
		`and type = ? ` +
		`and domain_id = ? ` +
		`and workflow_id = ? ` +
		`and run_id = ? ` +
		`and visibility_ts = ? ` +
		`and task_id = ? ` +
		`IF current_run_id = ? `

	templateUpdateCurrentWorkflowExecutionForNewQuery = templateUpdateCurrentWorkflowExecutionQuery +
		`and workflow_last_write_version = ? ` +
		`and workflow_state = ? `

	templateCreateCurrentWorkflowExecutionQuery = `INSERT INTO executions (` +
		`shard_id, type, domain_id, workflow_id, run_id, visibility_ts, task_id, current_run_id, execution, replication_state, workflow_last_write_version, workflow_state) ` +
		`VALUES(?, ?, ?, ?, ?, ?, ?, ?, {run_id: ?, create_request_id: ?, state: ?, close_status: ?}, {start_version: ?, last_write_version: ?}, ?, ?) IF NOT EXISTS USING TTL 0 `

	templateCreateWorkflowExecutionQuery = `INSERT INTO executions (` +
		`shard_id, domain_id, workflow_id, run_id, type, execution, next_event_id, visibility_ts, task_id, checksum) ` +
		`VALUES(?, ?, ?, ?, ?, ` + templateWorkflowExecutionType + `, ?, ?, ?, ` + templateChecksumType + `) IF NOT EXISTS `

	templateCreateWorkflowExecutionWithReplicationQuery = `INSERT INTO executions (` +
		`shard_id, domain_id, workflow_id, run_id, type, execution, replication_state, next_event_id, visibility_ts, task_id, checksum) ` +
		`VALUES(?, ?, ?, ?, ?, ` + templateWorkflowExecutionType + `, ` + templateReplicationStateType +
		`, ?, ?, ?, ` + templateChecksumType + `) IF NOT EXISTS `

	templateCreateWorkflowExecutionWithVersionHistoriesQuery = `INSERT INTO executions (` +
		`shard_id, domain_id, workflow_id, run_id, type, execution, next_event_id, visibility_ts, task_id, version_histories, version_histories_encoding, checksum) ` +
		`VALUES(?, ?, ?, ?, ?, ` + templateWorkflowExecutionType + `, ?, ?, ?, ?, ?, ` + templateChecksumType + `) IF NOT EXISTS `

	templateCreateTransferTaskQuery = `INSERT INTO executions (` +
		`shard_id, type, domain_id, workflow_id, run_id, transfer, visibility_ts, task_id) ` +
		`VALUES(?, ?, ?, ?, ?, ` + templateTransferTaskType + `, ?, ?)`

	templateCreateReplicationTaskQuery = `INSERT INTO executions (` +
		`shard_id, type, domain_id, workflow_id, run_id, replication, replication_encoding, visibility_ts, task_id) ` +
		`VALUES(?, ?, ?, ?, ?, ?, ?, ?, ?)`

	templateCreateTimerTaskQuery = `INSERT INTO executions (` +
		`shard_id, type, domain_id, workflow_id, run_id, timer, timer_encoding, visibility_ts, task_id) ` +
		`VALUES(?, ?, ?, ?, ?, ?, ?, ?, ?)`

	templateUpdateLeaseQuery = `UPDATE executions ` +
		`SET range_id = ? ` +
		`WHERE shard_id = ? ` +
		`and type = ? ` +
		`and domain_id = ? ` +
		`and workflow_id = ? ` +
		`and run_id = ? ` +
		`and visibility_ts = ? ` +
		`and task_id = ? ` +
		`IF range_id = ?`

	templateGetWorkflowExecutionQuery = `SELECT execution, replication_state, activity_map, timer_map, ` +
		`child_executions_map, request_cancel_map, signal_map, signal_requested, buffered_events_list, ` +
		`buffered_replication_tasks_map, version_histories, version_histories_encoding, checksum ` +
		`FROM executions ` +
		`WHERE shard_id = ? ` +
		`and type = ? ` +
		`and domain_id = ? ` +
		`and workflow_id = ? ` +
		`and run_id = ? ` +
		`and visibility_ts = ? ` +
		`and task_id = ?`

	templateGetCurrentExecutionQuery = `SELECT current_run_id, execution, replication_state ` +
		`FROM executions ` +
		`WHERE shard_id = ? ` +
		`and type = ? ` +
		`and domain_id = ? ` +
		`and workflow_id = ? ` +
		`and run_id = ? ` +
		`and visibility_ts = ? ` +
		`and task_id = ?`

	templateCheckWorkflowExecutionQuery = `UPDATE executions ` +
		`SET next_event_id = ? ` +
		`WHERE shard_id = ? ` +
		`and type = ? ` +
		`and domain_id = ? ` +
		`and workflow_id = ? ` +
		`and run_id = ? ` +
		`and visibility_ts = ? ` +
		`and task_id = ? ` +
		`IF next_event_id = ?`

	templateUpdateWorkflowExecutionQuery = `UPDATE executions ` +
		`SET execution = ` + templateWorkflowExecutionType +
		`, next_event_id = ? ` +
		`, checksum = ` + templateChecksumType +
		`WHERE shard_id = ? ` +
		`and type = ? ` +
		`and domain_id = ? ` +
		`and workflow_id = ? ` +
		`and run_id = ? ` +
		`and visibility_ts = ? ` +
		`and task_id = ? ` +
		`IF next_event_id = ? `

	templateUpdateWorkflowExecutionWithReplicationQuery = `UPDATE executions ` +
		`SET execution = ` + templateWorkflowExecutionType +
		`, replication_state = ` + templateReplicationStateType +
		`, next_event_id = ? ` +
		`, checksum = ` + templateChecksumType +
		`WHERE shard_id = ? ` +
		`and type = ? ` +
		`and domain_id = ? ` +
		`and workflow_id = ? ` +
		`and run_id = ? ` +
		`and visibility_ts = ? ` +
		`and task_id = ? ` +
		`IF next_event_id = ? `

	templateUpdateWorkflowExecutionWithVersionHistoriesQuery = `UPDATE executions ` +
		`SET execution = ` + templateWorkflowExecutionType +
		`, next_event_id = ? ` +
		`, version_histories = ? ` +
		`, version_histories_encoding = ? ` +
		`, checksum = ` + templateChecksumType +
		`WHERE shard_id = ? ` +
		`and type = ? ` +
		`and domain_id = ? ` +
		`and workflow_id = ? ` +
		`and run_id = ? ` +
		`and visibility_ts = ? ` +
		`and task_id = ? ` +
		`IF next_event_id = ? `

	templateUpdateActivityInfoQuery = `UPDATE executions ` +
		`SET activity_map[ ? ] =` + templateActivityInfoType + ` ` +
		`WHERE shard_id = ? ` +
		`and type = ? ` +
		`and domain_id = ? ` +
		`and workflow_id = ? ` +
		`and run_id = ? ` +
		`and visibility_ts = ? ` +
		`and task_id = ? `

	templateResetActivityInfoQuery = `UPDATE executions ` +
		`SET activity_map = ?` +
		`WHERE shard_id = ? ` +
		`and type = ? ` +
		`and domain_id = ? ` +
		`and workflow_id = ? ` +
		`and run_id = ? ` +
		`and visibility_ts = ? ` +
		`and task_id = ? `

	templateUpdateTimerInfoQuery = `UPDATE executions ` +
		`SET timer_map[ ? ] =` + templateTimerInfoType + ` ` +
		`WHERE shard_id = ? ` +
		`and type = ? ` +
		`and domain_id = ? ` +
		`and workflow_id = ? ` +
		`and run_id = ? ` +
		`and visibility_ts = ? ` +
		`and task_id = ? `

	templateResetTimerInfoQuery = `UPDATE executions ` +
		`SET timer_map = ?` +
		`WHERE shard_id = ? ` +
		`and type = ? ` +
		`and domain_id = ? ` +
		`and workflow_id = ? ` +
		`and run_id = ? ` +
		`and visibility_ts = ? ` +
		`and task_id = ? `

	templateUpdateChildExecutionInfoQuery = `UPDATE executions ` +
		`SET child_executions_map[ ? ] =` + templateChildExecutionInfoType + ` ` +
		`WHERE shard_id = ? ` +
		`and type = ? ` +
		`and domain_id = ? ` +
		`and workflow_id = ? ` +
		`and run_id = ? ` +
		`and visibility_ts = ? ` +
		`and task_id = ? `

	templateResetChildExecutionInfoQuery = `UPDATE executions ` +
		`SET child_executions_map = ?` +
		`WHERE shard_id = ? ` +
		`and type = ? ` +
		`and domain_id = ? ` +
		`and workflow_id = ? ` +
		`and run_id = ? ` +
		`and visibility_ts = ? ` +
		`and task_id = ? `

	templateUpdateRequestCancelInfoQuery = `UPDATE executions ` +
		`SET request_cancel_map[ ? ] =` + templateRequestCancelInfoType + ` ` +
		`WHERE shard_id = ? ` +
		`and type = ? ` +
		`and domain_id = ? ` +
		`and workflow_id = ? ` +
		`and run_id = ? ` +
		`and visibility_ts = ? ` +
		`and task_id = ? `

	templateResetRequestCancelInfoQuery = `UPDATE executions ` +
		`SET request_cancel_map = ?` +
		`WHERE shard_id = ? ` +
		`and type = ? ` +
		`and domain_id = ? ` +
		`and workflow_id = ? ` +
		`and run_id = ? ` +
		`and visibility_ts = ? ` +
		`and task_id = ? `

	templateUpdateSignalInfoQuery = `UPDATE executions ` +
		`SET signal_map[ ? ] =` + templateSignalInfoType + ` ` +
		`WHERE shard_id = ? ` +
		`and type = ? ` +
		`and domain_id = ? ` +
		`and workflow_id = ? ` +
		`and run_id = ? ` +
		`and visibility_ts = ? ` +
		`and task_id = ? `

	templateResetSignalInfoQuery = `UPDATE executions ` +
		`SET signal_map = ?` +
		`WHERE shard_id = ? ` +
		`and type = ? ` +
		`and domain_id = ? ` +
		`and workflow_id = ? ` +
		`and run_id = ? ` +
		`and visibility_ts = ? ` +
		`and task_id = ? `

	templateUpdateSignalRequestedQuery = `UPDATE executions ` +
		`SET signal_requested = signal_requested + ? ` +
		`WHERE shard_id = ? ` +
		`and type = ? ` +
		`and domain_id = ? ` +
		`and workflow_id = ? ` +
		`and run_id = ? ` +
		`and visibility_ts = ? ` +
		`and task_id = ? `

	templateResetSignalRequestedQuery = `UPDATE executions ` +
		`SET signal_requested = ?` +
		`WHERE shard_id = ? ` +
		`and type = ? ` +
		`and domain_id = ? ` +
		`and workflow_id = ? ` +
		`and run_id = ? ` +
		`and visibility_ts = ? ` +
		`and task_id = ? `

	templateAppendBufferedEventsQuery = `UPDATE executions ` +
		`SET buffered_events_list = buffered_events_list + ? ` +
		`WHERE shard_id = ? ` +
		`and type = ? ` +
		`and domain_id = ? ` +
		`and workflow_id = ? ` +
		`and run_id = ? ` +
		`and visibility_ts = ? ` +
		`and task_id = ? `

	templateDeleteBufferedEventsQuery = `UPDATE executions ` +
		`SET buffered_events_list = [] ` +
		`WHERE shard_id = ? ` +
		`and type = ? ` +
		`and domain_id = ? ` +
		`and workflow_id = ? ` +
		`and run_id = ? ` +
		`and visibility_ts = ? ` +
		`and task_id = ? `

	templateDeleteActivityInfoQuery = `DELETE activity_map[ ? ] ` +
		`FROM executions ` +
		`WHERE shard_id = ? ` +
		`and type = ? ` +
		`and domain_id = ? ` +
		`and workflow_id = ? ` +
		`and run_id = ? ` +
		`and visibility_ts = ? ` +
		`and task_id = ? `

	templateDeleteTimerInfoQuery = `DELETE timer_map[ ? ] ` +
		`FROM executions ` +
		`WHERE shard_id = ? ` +
		`and type = ? ` +
		`and domain_id = ? ` +
		`and workflow_id = ? ` +
		`and run_id = ? ` +
		`and visibility_ts = ? ` +
		`and task_id = ? `

	templateDeleteChildExecutionInfoQuery = `DELETE child_executions_map[ ? ] ` +
		`FROM executions ` +
		`WHERE shard_id = ? ` +
		`and type = ? ` +
		`and domain_id = ? ` +
		`and workflow_id = ? ` +
		`and run_id = ? ` +
		`and visibility_ts = ? ` +
		`and task_id = ? `

	templateDeleteRequestCancelInfoQuery = `DELETE request_cancel_map[ ? ] ` +
		`FROM executions ` +
		`WHERE shard_id = ? ` +
		`and type = ? ` +
		`and domain_id = ? ` +
		`and workflow_id = ? ` +
		`and run_id = ? ` +
		`and visibility_ts = ? ` +
		`and task_id = ? `

	templateDeleteSignalInfoQuery = `DELETE signal_map[ ? ] ` +
		`FROM executions ` +
		`WHERE shard_id = ? ` +
		`and type = ? ` +
		`and domain_id = ? ` +
		`and workflow_id = ? ` +
		`and run_id = ? ` +
		`and visibility_ts = ? ` +
		`and task_id = ? `

	templateDeleteWorkflowExecutionMutableStateQuery = `DELETE FROM executions ` +
		`WHERE shard_id = ? ` +
		`and type = ? ` +
		`and domain_id = ? ` +
		`and workflow_id = ? ` +
		`and run_id = ? ` +
		`and visibility_ts = ? ` +
		`and task_id = ? `

	templateDeleteWorkflowExecutionCurrentRowQuery = templateDeleteWorkflowExecutionMutableStateQuery + " if current_run_id = ? "

	templateDeleteWorkflowExecutionSignalRequestedQuery = `UPDATE executions ` +
		`SET signal_requested = signal_requested - ? ` +
		`WHERE shard_id = ? ` +
		`and type = ? ` +
		`and domain_id = ? ` +
		`and workflow_id = ? ` +
		`and run_id = ? ` +
		`and visibility_ts = ? ` +
		`and task_id = ? `

	templateGetTransferTasksQuery = `SELECT transfer ` +
		`FROM executions ` +
		`WHERE shard_id = ? ` +
		`and type = ? ` +
		`and domain_id = ? ` +
		`and workflow_id = ? ` +
		`and run_id = ? ` +
		`and visibility_ts = ? ` +
		`and task_id > ? ` +
		`and task_id <= ?`

	templateGetReplicationTasksQuery = `SELECT replication, replication_encoding ` +
		`FROM executions ` +
		`WHERE shard_id = ? ` +
		`and type = ? ` +
		`and domain_id = ? ` +
		`and workflow_id = ? ` +
		`and run_id = ? ` +
		`and visibility_ts = ? ` +
		`and task_id > ? ` +
		`and task_id <= ?`

	templateCompleteTransferTaskQuery = `DELETE FROM executions ` +
		`WHERE shard_id = ? ` +
		`and type = ? ` +
		`and domain_id = ? ` +
		`and workflow_id = ? ` +
		`and run_id = ? ` +
		`and visibility_ts = ? ` +
		`and task_id = ?`

	templateRangeCompleteTransferTaskQuery = `DELETE FROM executions ` +
		`WHERE shard_id = ? ` +
		`and type = ? ` +
		`and domain_id = ? ` +
		`and workflow_id = ? ` +
		`and run_id = ? ` +
		`and visibility_ts = ? ` +
		`and task_id > ? ` +
		`and task_id <= ?`

	templateCompleteReplicationTaskBeforeQuery = `DELETE FROM executions ` +
		`WHERE shard_id = ? ` +
		`and type = ? ` +
		`and domain_id = ? ` +
		`and workflow_id = ? ` +
		`and run_id = ? ` +
		`and visibility_ts = ? ` +
		`and task_id <= ?`

<<<<<<< HEAD
	templateGetTimerTasksQuery = `SELECT timer, timer_encoding ` +
=======
	templateCompleteReplicationTaskQuery = templateCompleteTransferTaskQuery

	templateRangeCompleteReplicationTaskQuery = templateRangeCompleteTransferTaskQuery

	templateGetTimerTasksQuery = `SELECT timer ` +
>>>>>>> f0d5b1ba
		`FROM executions ` +
		`WHERE shard_id = ? ` +
		`and type = ?` +
		`and domain_id = ? ` +
		`and workflow_id = ?` +
		`and run_id = ?` +
		`and visibility_ts >= ? ` +
		`and visibility_ts < ?`

	templateCompleteTimerTaskQuery = `DELETE FROM executions ` +
		`WHERE shard_id = ? ` +
		`and type = ? ` +
		`and domain_id = ? ` +
		`and workflow_id = ?` +
		`and run_id = ?` +
		`and visibility_ts = ? ` +
		`and task_id = ?`

	templateRangeCompleteTimerTaskQuery = `DELETE FROM executions ` +
		`WHERE shard_id = ? ` +
		`and type = ? ` +
		`and domain_id = ? ` +
		`and workflow_id = ?` +
		`and run_id = ?` +
		`and visibility_ts >= ? ` +
		`and visibility_ts < ?`

	templateCreateTaskQuery = `INSERT INTO tasks (` +
		`domain_id, task_list_name, task_list_type, type, task_id, task) ` +
		`VALUES(?, ?, ?, ?, ?, ` + templateTaskType + `)`

	templateCreateTaskWithTTLQuery = `INSERT INTO tasks (` +
		`domain_id, task_list_name, task_list_type, type, task_id, task) ` +
		`VALUES(?, ?, ?, ?, ?, ` + templateTaskType + `) USING TTL ?`

	templateGetTasksQuery = `SELECT task_id, task ` +
		`FROM tasks ` +
		`WHERE domain_id = ? ` +
		`and task_list_name = ? ` +
		`and task_list_type = ? ` +
		`and type = ? ` +
		`and task_id > ? ` +
		`and task_id <= ?`

	templateCompleteTaskQuery = `DELETE FROM tasks ` +
		`WHERE domain_id = ? ` +
		`and task_list_name = ? ` +
		`and task_list_type = ? ` +
		`and type = ? ` +
		`and task_id = ?`

	templateCompleteTasksLessThanQuery = `DELETE FROM tasks ` +
		`WHERE domain_id = ? ` +
		`AND task_list_name = ? ` +
		`AND task_list_type = ? ` +
		`AND type = ? ` +
		`AND task_id <= ? `

	templateGetTaskList = `SELECT ` +
		`range_id, ` +
		`task_list ` +
		`FROM tasks ` +
		`WHERE domain_id = ? ` +
		`and task_list_name = ? ` +
		`and task_list_type = ? ` +
		`and type = ? ` +
		`and task_id = ?`

	templateInsertTaskListQuery = `INSERT INTO tasks (` +
		`domain_id, ` +
		`task_list_name, ` +
		`task_list_type, ` +
		`type, ` +
		`task_id, ` +
		`range_id, ` +
		`task_list ` +
		`) VALUES (?, ?, ?, ?, ?, ?, ` + templateTaskListType + `) IF NOT EXISTS`

	templateUpdateTaskListQuery = `UPDATE tasks SET ` +
		`range_id = ?, ` +
		`task_list = ` + templateTaskListType + " " +
		`WHERE domain_id = ? ` +
		`and task_list_name = ? ` +
		`and task_list_type = ? ` +
		`and type = ? ` +
		`and task_id = ? ` +
		`IF range_id = ?`

	templateUpdateTaskListQueryWithTTL = `INSERT INTO tasks (` +
		`domain_id, ` +
		`task_list_name, ` +
		`task_list_type, ` +
		`type, ` +
		`task_id, ` +
		`range_id, ` +
		`task_list ` +
		`) VALUES (?, ?, ?, ?, ?, ?, ` + templateTaskListType + `) USING TTL ?`

	templateDeleteTaskListQuery = `DELETE FROM tasks ` +
		`WHERE domain_id = ? ` +
		`AND task_list_name = ? ` +
		`AND task_list_type = ? ` +
		`AND type = ? ` +
		`AND task_id = ? ` +
		`IF range_id = ?`
)

var (
	defaultDateTime            = time.Date(2000, time.January, 1, 0, 0, 0, 0, time.UTC)
	defaultVisibilityTimestamp = p.UnixNanoToDBTimestamp(defaultDateTime.UnixNano())
)

type (
	cassandraStore struct {
		session *gocql.Session
		logger  log.Logger
	}

	// Implements ExecutionManager, ShardManager and TaskManager
	cassandraPersistence struct {
		cassandraStore
		shardID            int
		currentClusterName string
	}
)

var _ p.ExecutionStore = (*cassandraPersistence)(nil)

// newShardPersistence is used to create an instance of ShardManager implementation
func newShardPersistence(cfg config.Cassandra, clusterName string, logger log.Logger) (p.ShardStore, error) {
	cluster := cassandra.NewCassandraCluster(cfg)
	cluster.ProtoVersion = cassandraProtoVersion
	cluster.Consistency = gocql.LocalQuorum
	cluster.SerialConsistency = gocql.LocalSerial
	cluster.Timeout = defaultSessionTimeout

	session, err := cluster.CreateSession()
	if err != nil {
		return nil, err
	}

	return &cassandraPersistence{
		cassandraStore:     cassandraStore{session: session, logger: logger},
		shardID:            -1,
		currentClusterName: clusterName,
	}, nil
}

// NewWorkflowExecutionPersistence is used to create an instance of workflowExecutionManager implementation
func NewWorkflowExecutionPersistence(
	shardID int,
	session *gocql.Session,
	logger log.Logger,
) (p.ExecutionStore, error) {
	return &cassandraPersistence{cassandraStore: cassandraStore{session: session, logger: logger}, shardID: shardID}, nil
}

// newTaskPersistence is used to create an instance of TaskManager implementation
func newTaskPersistence(cfg config.Cassandra, logger log.Logger) (p.TaskStore, error) {
	cluster := cassandra.NewCassandraCluster(cfg)
	cluster.ProtoVersion = cassandraProtoVersion
	cluster.Consistency = gocql.LocalQuorum
	cluster.SerialConsistency = gocql.LocalSerial
	cluster.Timeout = defaultSessionTimeout
	session, err := cluster.CreateSession()
	if err != nil {
		return nil, err
	}
	return &cassandraPersistence{cassandraStore: cassandraStore{session: session, logger: logger}, shardID: -1}, nil
}

func (d *cassandraStore) GetName() string {
	return cassandraPersistenceName
}

// Close releases the underlying resources held by this object
func (d *cassandraStore) Close() {
	if d.session != nil {
		d.session.Close()
	}
}

func (d *cassandraPersistence) GetShardID() int {
	return d.shardID
}

func (d *cassandraPersistence) CreateShard(request *p.CreateShardRequest) error {
	shardInfo := request.ShardInfo
	shardInfo.UpdatedAt = types.TimestampNow()
	data, err := sql.ShardInfoToBlob(shardInfo)

	if err != nil {
		return convertCommonErrors("CreateShard", err)
	}

	query := d.session.Query(templateCreateShardQuery,
		shardInfo.ShardID,
		rowTypeShard,
		rowTypeShardDomainID,
		rowTypeShardWorkflowID,
		rowTypeShardRunID,
		defaultVisibilityTimestamp,
		rowTypeShardTaskID,
		data.Data,
		data.Encoding,
		shardInfo.RangeID)

	previous := make(map[string]interface{})
	applied, err := query.MapScanCAS(previous)
	if err != nil {
		return convertCommonErrors("CreateShard", err)
	}

	if !applied {
		data := previous["shard"].([]byte)
		encoding := previous["shard_encoding"].(string)
		shard, _ := sql.ShardInfoFromBlob(data, encoding, d.currentClusterName)

		return &p.ShardAlreadyExistError{
			Msg: fmt.Sprintf("Shard already exists in executions table.  ShardId: %v, RangeId: %v",
				shard.ShardID, shard.RangeID),
		}
	}

	return nil
}

func (d *cassandraPersistence) GetShard(request *p.GetShardRequest) (*p.GetShardResponse, error) {
	shardID := request.ShardID
	query := d.session.Query(templateGetShardQuery,
		shardID,
		rowTypeShard,
		rowTypeShardDomainID,
		rowTypeShardWorkflowID,
		rowTypeShardRunID,
		defaultVisibilityTimestamp,
		rowTypeShardTaskID)

	var data []byte
	var encoding string
	if err := query.Scan(&data, &encoding); err != nil {
		return nil, convertCommonErrors("GetShard", err)
	}

	info, err := sql.ShardInfoFromBlob(data, encoding, d.currentClusterName)

	if err != nil {
		return nil, convertCommonErrors("GetShard", err)
	}

	return &p.GetShardResponse{ShardInfo: info}, nil
}

func (d *cassandraPersistence) UpdateShard(request *p.UpdateShardRequest) error {
	shardInfo := request.ShardInfo
	shardInfo.UpdatedAt = types.TimestampNow()
	data, err := sql.ShardInfoToBlob(shardInfo)

	if err != nil {
		return convertCommonErrors("UpdateShard", err)
	}

	query := d.session.Query(templateUpdateShardQuery,
		data.Data,
		data.Encoding,
		shardInfo.RangeID,
		shardInfo.ShardID, // Where
		rowTypeShard,
		rowTypeShardDomainID,
		rowTypeShardWorkflowID,
		rowTypeShardRunID,
		defaultVisibilityTimestamp,
		rowTypeShardTaskID,
		request.PreviousRangeID) // If

	previous := make(map[string]interface{})
	applied, err := query.MapScanCAS(previous)
	if err != nil {
		return convertCommonErrors("UpdateShard", err)
	}

	if !applied {
		var columns []string
		for k, v := range previous {
			columns = append(columns, fmt.Sprintf("%s=%v", k, v))
		}

		return &p.ShardOwnershipLostError{
			ShardID: d.shardID,
			Msg: fmt.Sprintf("Failed to update shard.  previous_range_id: %v, columns: (%v)",
				request.PreviousRangeID, strings.Join(columns, ",")),
		}
	}

	return nil
}

func (d *cassandraPersistence) CreateWorkflowExecution(
	request *p.InternalCreateWorkflowExecutionRequest,
) (*p.CreateWorkflowExecutionResponse, error) {

	batch := d.session.NewBatch(gocql.LoggedBatch)

	newWorkflow := request.NewWorkflowSnapshot
	executionInfo := newWorkflow.ExecutionInfo
	startVersion := newWorkflow.StartVersion
	lastWriteVersion := newWorkflow.LastWriteVersion
	domainID := executionInfo.DomainID
	workflowID := executionInfo.WorkflowID
	runID := executionInfo.RunID

	if err := p.ValidateCreateWorkflowModeState(
		request.Mode,
		newWorkflow,
	); err != nil {
		return nil, err
	}

	switch request.Mode {
	case p.CreateWorkflowModeZombie:
		// noop

	default:
		if err := createOrUpdateCurrentExecution(batch,
			request.Mode,
			d.shardID,
			domainID,
			workflowID,
			runID,
			executionInfo.State,
			executionInfo.CloseStatus,
			executionInfo.CreateRequestID,
			startVersion,
			lastWriteVersion,
			request.PreviousRunID,
			request.PreviousLastWriteVersion,
		); err != nil {
			return nil, err
		}
	}

	if err := applyWorkflowSnapshotBatchAsNew(batch,
		d.shardID,
		&newWorkflow,
	); err != nil {
		return nil, err
	}

	batch.Query(templateUpdateLeaseQuery,
		request.RangeID,
		d.shardID,
		rowTypeShard,
		rowTypeShardDomainID,
		rowTypeShardWorkflowID,
		rowTypeShardRunID,
		defaultVisibilityTimestamp,
		rowTypeShardTaskID,
		request.RangeID,
	)

	previous := make(map[string]interface{})
	applied, iter, err := d.session.MapExecuteBatchCAS(batch, previous)
	defer func() {
		if iter != nil {
			iter.Close()
		}
	}()

	if err != nil {
		if isTimeoutError(err) {
			// Write may have succeeded, but we don't know
			// return this info to the caller so they have the option of trying to find out by executing a read
			return nil, &p.TimeoutError{Msg: fmt.Sprintf("CreateWorkflowExecution timed out. Error: %v", err)}
		} else if isThrottlingError(err) {
			return nil, &workflow.ServiceBusyError{
				Message: fmt.Sprintf("CreateWorkflowExecution operation failed. Error: %v", err),
			}
		}

		return nil, &workflow.InternalServiceError{
			Message: fmt.Sprintf("CreateWorkflowExecution operation failed. Error: %v", err),
		}
	}

	if !applied {
		// There can be two reasons why the query does not get applied. Either the RangeID has changed, or
		// the workflow is already started. Check the row info returned by Cassandra to figure out which one it is.
	GetFailureReasonLoop:
		for {
			rowType, ok := previous["type"].(int)
			if !ok {
				// This should never happen, as all our rows have the type field.
				break GetFailureReasonLoop
			}
			runID := previous["run_id"].(gocql.UUID).String()

			if rowType == rowTypeShard {
				if rangeID, ok := previous["range_id"].(int64); ok && rangeID != request.RangeID {
					// CreateWorkflowExecution failed because rangeID was modified
					return nil, &p.ShardOwnershipLostError{
						ShardID: d.shardID,
						Msg: fmt.Sprintf("Failed to create workflow execution.  Request RangeID: %v, Actual RangeID: %v",
							request.RangeID, rangeID),
					}
				}

			} else if rowType == rowTypeExecution && runID == permanentRunID {
				var columns []string
				for k, v := range previous {
					columns = append(columns, fmt.Sprintf("%s=%v", k, v))
				}

				if execution, ok := previous["execution"].(map[string]interface{}); ok {
					// CreateWorkflowExecution failed because it already exists
					executionInfo := createWorkflowExecutionInfo(execution)
					replicationState := createReplicationState(previous["replication_state"].(map[string]interface{}))
					lastWriteVersion := replicationState.LastWriteVersion

					msg := fmt.Sprintf("Workflow execution already running. WorkflowId: %v, RunId: %v, rangeID: %v, columns: (%v)",
						executionInfo.WorkflowID, executionInfo.RunID, request.RangeID, strings.Join(columns, ","))
					if request.Mode == p.CreateWorkflowModeBrandNew {
						return nil, &p.WorkflowExecutionAlreadyStartedError{
							Msg:              msg,
							StartRequestID:   executionInfo.CreateRequestID,
							RunID:            executionInfo.RunID,
							State:            executionInfo.State,
							CloseStatus:      executionInfo.CloseStatus,
							LastWriteVersion: lastWriteVersion,
						}
					}
					return nil, &p.CurrentWorkflowConditionFailedError{Msg: msg}

				}

				if prevRunID := previous["current_run_id"].(gocql.UUID).String(); prevRunID != request.PreviousRunID {
					// currentRunID on previous run has been changed, return to caller to handle
					msg := fmt.Sprintf("Workflow execution creation condition failed by mismatch runID. WorkflowId: %v, Expected Current RunID: %v, Actual Current RunID: %v",
						executionInfo.WorkflowID, request.PreviousRunID, prevRunID)
					return nil, &p.CurrentWorkflowConditionFailedError{Msg: msg}
				}

				msg := fmt.Sprintf("Workflow execution creation condition failed. WorkflowId: %v, CurrentRunID: %v, columns: (%v)",
					executionInfo.WorkflowID, executionInfo.RunID, strings.Join(columns, ","))
				return nil, &p.CurrentWorkflowConditionFailedError{Msg: msg}
			} else if rowType == rowTypeExecution && runID == executionInfo.RunID {
				msg := fmt.Sprintf("Workflow execution already running. WorkflowId: %v, RunId: %v, rangeID: %v",
					executionInfo.WorkflowID, executionInfo.RunID, request.RangeID)
				replicationState := createReplicationState(previous["replication_state"].(map[string]interface{}))
				lastWriteVersion = common.EmptyVersion
				if replicationState != nil {
					lastWriteVersion = replicationState.LastWriteVersion
				}
				return nil, &p.WorkflowExecutionAlreadyStartedError{
					Msg:              msg,
					StartRequestID:   executionInfo.CreateRequestID,
					RunID:            executionInfo.RunID,
					State:            executionInfo.State,
					CloseStatus:      executionInfo.CloseStatus,
					LastWriteVersion: lastWriteVersion,
				}
			}

			previous = make(map[string]interface{})
			if !iter.MapScan(previous) {
				// Cassandra returns the actual row that caused a condition failure, so we should always return
				// from the checks above, but just in case.
				break GetFailureReasonLoop
			}
		}

		// At this point we only know that the write was not applied.
		// It's much safer to return ShardOwnershipLostError as the default to force the application to reload
		// shard to recover from such errors
		var columns []string
		for k, v := range previous {
			columns = append(columns, fmt.Sprintf("%s=%v", k, v))
		}
		return nil, &p.ShardOwnershipLostError{
			ShardID: d.shardID,
			Msg: fmt.Sprintf("Failed to create workflow execution.  Request RangeID: %v, columns: (%v)",
				request.RangeID, strings.Join(columns, ",")),
		}
	}

	return &p.CreateWorkflowExecutionResponse{}, nil
}

func (d *cassandraPersistence) GetWorkflowExecution(request *p.GetWorkflowExecutionRequest) (
	*p.InternalGetWorkflowExecutionResponse, error) {
	execution := request.Execution
	query := d.session.Query(templateGetWorkflowExecutionQuery,
		d.shardID,
		rowTypeExecution,
		request.DomainID,
		*execution.WorkflowId,
		*execution.RunId,
		defaultVisibilityTimestamp,
		rowTypeExecutionTaskID)

	result := make(map[string]interface{})
	if err := query.MapScan(result); err != nil {
		if err == gocql.ErrNotFound {
			return nil, &workflow.EntityNotExistsError{
				Message: fmt.Sprintf("Workflow execution not found.  WorkflowId: %v, RunId: %v",
					*execution.WorkflowId, *execution.RunId),
			}
		} else if isThrottlingError(err) {
			return nil, &workflow.ServiceBusyError{
				Message: fmt.Sprintf("GetWorkflowExecution operation failed. Error: %v", err),
			}
		}

		return nil, &workflow.InternalServiceError{
			Message: fmt.Sprintf("GetWorkflowExecution operation failed. Error: %v", err),
		}
	}

	state := &p.InternalWorkflowMutableState{}
	info := createWorkflowExecutionInfo(result["execution"].(map[string]interface{}))
	state.ExecutionInfo = info

	replicationState := createReplicationState(result["replication_state"].(map[string]interface{}))
	state.ReplicationState = replicationState

	state.VersionHistories = p.NewDataBlob(
		result["version_histories"].([]byte),
		common.EncodingType(result["version_histories_encoding"].(string)),
	)

	if state.VersionHistories != nil && state.ReplicationState != nil {
		return nil, &workflow.InternalServiceError{
			Message: fmt.Sprintf("GetWorkflowExecution operation failed. VersionHistories and ReplicationState both are set."),
		}
	}

	activityInfos := make(map[int64]*p.InternalActivityInfo)
	aMap := result["activity_map"].(map[int64]map[string]interface{})
	for key, value := range aMap {
		info := createActivityInfo(request.DomainID, value)
		activityInfos[key] = info
	}
	state.ActivityInfos = activityInfos

	timerInfos := make(map[string]*p.TimerInfo)
	tMap := result["timer_map"].(map[string]map[string]interface{})
	for key, value := range tMap {
		info := createTimerInfo(value)
		timerInfos[key] = info
	}
	state.TimerInfos = timerInfos

	childExecutionInfos := make(map[int64]*p.InternalChildExecutionInfo)
	cMap := result["child_executions_map"].(map[int64]map[string]interface{})
	for key, value := range cMap {
		info := createChildExecutionInfo(value)
		childExecutionInfos[key] = info
	}
	state.ChildExecutionInfos = childExecutionInfos

	requestCancelInfos := make(map[int64]*p.RequestCancelInfo)
	rMap := result["request_cancel_map"].(map[int64]map[string]interface{})
	for key, value := range rMap {
		info := createRequestCancelInfo(value)
		requestCancelInfos[key] = info
	}
	state.RequestCancelInfos = requestCancelInfos

	signalInfos := make(map[int64]*p.SignalInfo)
	sMap := result["signal_map"].(map[int64]map[string]interface{})
	for key, value := range sMap {
		info := createSignalInfo(value)
		signalInfos[key] = info
	}
	state.SignalInfos = signalInfos

	signalRequestedIDs := make(map[string]struct{})
	sList := result["signal_requested"].([]gocql.UUID)
	for _, v := range sList {
		signalRequestedIDs[v.String()] = struct{}{}
	}
	state.SignalRequestedIDs = signalRequestedIDs

	eList := result["buffered_events_list"].([]map[string]interface{})
	bufferedEventsBlobs := make([]*p.DataBlob, 0, len(eList))
	for _, v := range eList {
		blob := createHistoryEventBatchBlob(v)
		bufferedEventsBlobs = append(bufferedEventsBlobs, blob)
	}
	state.BufferedEvents = bufferedEventsBlobs

	state.Checksum = createChecksum(result["checksum"].(map[string]interface{}))

	return &p.InternalGetWorkflowExecutionResponse{State: state}, nil
}

func (d *cassandraPersistence) UpdateWorkflowExecution(request *p.InternalUpdateWorkflowExecutionRequest) error {

	batch := d.session.NewBatch(gocql.LoggedBatch)

	updateWorkflow := request.UpdateWorkflowMutation
	newWorkflow := request.NewWorkflowSnapshot

	executionInfo := updateWorkflow.ExecutionInfo
	domainID := executionInfo.DomainID
	workflowID := executionInfo.WorkflowID
	runID := executionInfo.RunID
	shardID := d.shardID

	if err := p.ValidateUpdateWorkflowModeState(
		request.Mode,
		updateWorkflow,
		newWorkflow,
	); err != nil {
		return err
	}

	switch request.Mode {
	case p.UpdateWorkflowModeBypassCurrent:
		if err := d.assertNotCurrentExecution(
			domainID,
			workflowID,
			runID); err != nil {
			return err
		}

	case p.UpdateWorkflowModeUpdateCurrent:
		if newWorkflow != nil {
			newExecutionInfo := newWorkflow.ExecutionInfo
			newStartVersion := newWorkflow.StartVersion
			newLastWriteVersion := newWorkflow.LastWriteVersion
			newDomainID := newExecutionInfo.DomainID
			newWorkflowID := newExecutionInfo.WorkflowID
			newRunID := newExecutionInfo.RunID

			if domainID != newDomainID {
				return &workflow.InternalServiceError{
					Message: fmt.Sprintf("UpdateWorkflowExecution: cannot continue as new to another domain"),
				}
			}

			if err := createOrUpdateCurrentExecution(batch,
				p.CreateWorkflowModeContinueAsNew,
				d.shardID,
				newDomainID,
				newWorkflowID,
				newRunID,
				newExecutionInfo.State,
				newExecutionInfo.CloseStatus,
				newExecutionInfo.CreateRequestID,
				newStartVersion,
				newLastWriteVersion,
				runID,
				0, // for continue as new, this is not used
			); err != nil {
				return err
			}

		} else {
			startVersion := updateWorkflow.StartVersion
			lastWriteVersion := updateWorkflow.LastWriteVersion
			batch.Query(templateUpdateCurrentWorkflowExecutionQuery,
				runID,
				runID,
				executionInfo.CreateRequestID,
				executionInfo.State,
				executionInfo.CloseStatus,
				startVersion,
				lastWriteVersion,
				lastWriteVersion,
				executionInfo.State,
				d.shardID,
				rowTypeExecution,
				domainID,
				workflowID,
				permanentRunID,
				defaultVisibilityTimestamp,
				rowTypeExecutionTaskID,
				runID,
			)
		}

	default:
		return &workflow.InternalServiceError{
			Message: fmt.Sprintf("UpdateWorkflowExecution: unknown mode: %v", request.Mode),
		}
	}

	if err := applyWorkflowMutationBatch(batch, shardID, &updateWorkflow); err != nil {
		return err
	}
	if newWorkflow != nil {
		if err := applyWorkflowSnapshotBatchAsNew(batch,
			d.shardID,
			newWorkflow,
		); err != nil {
			return err
		}
	}

	// Verifies that the RangeID has not changed
	batch.Query(templateUpdateLeaseQuery,
		request.RangeID,
		d.shardID,
		rowTypeShard,
		rowTypeShardDomainID,
		rowTypeShardWorkflowID,
		rowTypeShardRunID,
		defaultVisibilityTimestamp,
		rowTypeShardTaskID,
		request.RangeID,
	)

	previous := make(map[string]interface{})
	applied, iter, err := d.session.MapExecuteBatchCAS(batch, previous)
	defer func() {
		if iter != nil {
			iter.Close()
		}
	}()

	if err != nil {
		if isTimeoutError(err) {
			// Write may have succeeded, but we don't know
			// return this info to the caller so they have the option of trying to find out by executing a read
			return &p.TimeoutError{Msg: fmt.Sprintf("UpdateWorkflowExecution timed out. Error: %v", err)}
		} else if isThrottlingError(err) {
			return &workflow.ServiceBusyError{
				Message: fmt.Sprintf("UpdateWorkflowExecution operation failed. Error: %v", err),
			}
		}
		return &workflow.InternalServiceError{
			Message: fmt.Sprintf("UpdateWorkflowExecution operation failed. Error: %v", err),
		}
	}

	if !applied {
		return d.getExecutionConditionalUpdateFailure(previous, iter, executionInfo.RunID, updateWorkflow.Condition, request.RangeID, executionInfo.RunID)
	}
	return nil
}

//TODO: update query with version histories
func (d *cassandraPersistence) ResetWorkflowExecution(request *p.InternalResetWorkflowExecutionRequest) error {

	batch := d.session.NewBatch(gocql.LoggedBatch)

	shardID := d.shardID

	domainID := request.NewWorkflowSnapshot.ExecutionInfo.DomainID
	workflowID := request.NewWorkflowSnapshot.ExecutionInfo.WorkflowID

	baseRunID := request.BaseRunID
	baseRunNextEventID := request.BaseRunNextEventID

	currentRunID := request.CurrentRunID
	currentRunNextEventID := request.CurrentRunNextEventID

	newRunID := request.NewWorkflowSnapshot.ExecutionInfo.RunID
	newExecutionInfo := request.NewWorkflowSnapshot.ExecutionInfo

	startVersion := request.NewWorkflowSnapshot.StartVersion
	lastWriteVersion := request.NewWorkflowSnapshot.LastWriteVersion

	batch.Query(templateUpdateCurrentWorkflowExecutionQuery,
		newRunID,
		newRunID,
		newExecutionInfo.CreateRequestID,
		newExecutionInfo.State,
		newExecutionInfo.CloseStatus,
		startVersion,
		lastWriteVersion,
		lastWriteVersion,
		newExecutionInfo.State,
		d.shardID,
		rowTypeExecution,
		newExecutionInfo.DomainID,
		newExecutionInfo.WorkflowID,
		permanentRunID,
		defaultVisibilityTimestamp,
		rowTypeExecutionTaskID,
		currentRunID,
	)

	// for forkRun, check condition without updating anything to make sure the forkRun hasn't been deleted.
	// Without this check, it will run into race condition with deleteHistoryEvent timer task
	// we only do it when forkRun != currentRun
	if baseRunID != currentRunID {
		batch.Query(templateCheckWorkflowExecutionQuery,
			baseRunNextEventID,
			d.shardID,
			rowTypeExecution,
			domainID,
			workflowID,
			request.BaseRunID,
			defaultVisibilityTimestamp,
			rowTypeExecutionTaskID,
			baseRunNextEventID,
		)
	}

	if request.CurrentWorkflowMutation != nil {
		if err := applyWorkflowMutationBatch(batch, shardID, request.CurrentWorkflowMutation); err != nil {
			return err
		}
	} else {
		// check condition without updating anything
		batch.Query(templateCheckWorkflowExecutionQuery,
			currentRunNextEventID,
			d.shardID,
			rowTypeExecution,
			domainID,
			workflowID,
			currentRunID,
			defaultVisibilityTimestamp,
			rowTypeExecutionTaskID,
			currentRunNextEventID,
		)
	}

	if err := applyWorkflowSnapshotBatchAsNew(batch, shardID, &request.NewWorkflowSnapshot); err != nil {
		return err
	}

	//Verifies that the RangeID has not changed
	batch.Query(templateUpdateLeaseQuery,
		request.RangeID,
		d.shardID,
		rowTypeShard,
		rowTypeShardDomainID,
		rowTypeShardWorkflowID,
		rowTypeShardRunID,
		defaultVisibilityTimestamp,
		rowTypeShardTaskID,
		request.RangeID,
	)

	previous := make(map[string]interface{})
	applied, iter, err := d.session.MapExecuteBatchCAS(batch, previous)
	defer func() {
		if iter != nil {
			iter.Close()
		}
	}()

	if err != nil {
		if isTimeoutError(err) {
			// Write may have succeeded, but we don't know
			// return this info to the caller so they have the option of trying to find out by executing a read
			return &p.TimeoutError{Msg: fmt.Sprintf("ResetWorkflowExecution timed out. Error: %v", err)}
		} else if isThrottlingError(err) {
			return &workflow.ServiceBusyError{
				Message: fmt.Sprintf("ResetWorkflowExecution operation failed. Error: %v", err),
			}
		}
		return &workflow.InternalServiceError{
			Message: fmt.Sprintf("ResetWorkflowExecution operation failed. Error: %v", err),
		}
	}

	if !applied {
		return d.getExecutionConditionalUpdateFailure(previous, iter, currentRunID, currentRunNextEventID, request.RangeID, currentRunID)
	}

	return nil
}

func (d *cassandraPersistence) ConflictResolveWorkflowExecution(request *p.InternalConflictResolveWorkflowExecutionRequest) error {
	batch := d.session.NewBatch(gocql.LoggedBatch)

	currentWorkflow := request.CurrentWorkflowMutation
	resetWorkflow := request.ResetWorkflowSnapshot
	newWorkflow := request.NewWorkflowSnapshot

	shardID := d.shardID

	domainID := resetWorkflow.ExecutionInfo.DomainID
	workflowID := resetWorkflow.ExecutionInfo.WorkflowID

	if err := p.ValidateConflictResolveWorkflowModeState(
		request.Mode,
		resetWorkflow,
		newWorkflow,
		currentWorkflow,
	); err != nil {
		return err
	}

	var prevRunID string

	switch request.Mode {
	case p.ConflictResolveWorkflowModeBypassCurrent:
		if err := d.assertNotCurrentExecution(
			domainID,
			workflowID,
			resetWorkflow.ExecutionInfo.RunID); err != nil {
			return err
		}

	case p.ConflictResolveWorkflowModeUpdateCurrent:
		executionInfo := resetWorkflow.ExecutionInfo
		startVersion := resetWorkflow.StartVersion
		lastWriteVersion := resetWorkflow.LastWriteVersion
		if newWorkflow != nil {
			executionInfo = newWorkflow.ExecutionInfo
			startVersion = newWorkflow.StartVersion
			lastWriteVersion = newWorkflow.LastWriteVersion
		}
		runID := executionInfo.RunID
		createRequestID := executionInfo.CreateRequestID
		state := executionInfo.State
		closeStatus := executionInfo.CloseStatus

		if request.CurrentWorkflowCAS != nil {
			prevRunID = request.CurrentWorkflowCAS.PrevRunID
			prevLastWriteVersion := request.CurrentWorkflowCAS.PrevLastWriteVersion
			prevState := request.CurrentWorkflowCAS.PrevState

			batch.Query(templateUpdateCurrentWorkflowExecutionForNewQuery,
				runID,
				runID,
				createRequestID,
				state,
				closeStatus,
				startVersion,
				lastWriteVersion,
				lastWriteVersion,
				state,
				shardID,
				rowTypeExecution,
				domainID,
				workflowID,
				permanentRunID,
				defaultVisibilityTimestamp,
				rowTypeExecutionTaskID,
				prevRunID,
				prevLastWriteVersion,
				prevState,
			)
		} else if currentWorkflow != nil {
			prevRunID = currentWorkflow.ExecutionInfo.RunID

			batch.Query(templateUpdateCurrentWorkflowExecutionQuery,
				runID,
				runID,
				createRequestID,
				state,
				closeStatus,
				startVersion,
				lastWriteVersion,
				lastWriteVersion,
				state,
				shardID,
				rowTypeExecution,
				domainID,
				workflowID,
				permanentRunID,
				defaultVisibilityTimestamp,
				rowTypeExecutionTaskID,
				prevRunID,
			)
		} else {
			// reset workflow is current
			prevRunID = resetWorkflow.ExecutionInfo.RunID

			batch.Query(templateUpdateCurrentWorkflowExecutionQuery,
				runID,
				runID,
				createRequestID,
				state,
				closeStatus,
				startVersion,
				lastWriteVersion,
				lastWriteVersion,
				state,
				shardID,
				rowTypeExecution,
				domainID,
				workflowID,
				permanentRunID,
				defaultVisibilityTimestamp,
				rowTypeExecutionTaskID,
				prevRunID,
			)
		}

	default:
		return &workflow.InternalServiceError{
			Message: fmt.Sprintf("ConflictResolveWorkflowExecution: unknown mode: %v", request.Mode),
		}
	}

	if err := applyWorkflowSnapshotBatchAsReset(batch,
		shardID,
		&resetWorkflow); err != nil {
		return err
	}

	if currentWorkflow != nil {
		if err := applyWorkflowMutationBatch(batch, shardID, currentWorkflow); err != nil {
			return err
		}
	}
	if newWorkflow != nil {
		if err := applyWorkflowSnapshotBatchAsNew(batch, shardID, newWorkflow); err != nil {
			return err
		}
	}

	// Verifies that the RangeID has not changed
	batch.Query(templateUpdateLeaseQuery,
		request.RangeID,
		d.shardID,
		rowTypeShard,
		rowTypeShardDomainID,
		rowTypeShardWorkflowID,
		rowTypeShardRunID,
		defaultVisibilityTimestamp,
		rowTypeShardTaskID,
		request.RangeID,
	)

	previous := make(map[string]interface{})
	applied, iter, err := d.session.MapExecuteBatchCAS(batch, previous)
	defer func() {
		if iter != nil {
			iter.Close()
		}
	}()

	if err != nil {
		if isTimeoutError(err) {
			// Write may have succeeded, but we don't know
			// return this info to the caller so they have the option of trying to find out by executing a read
			return &p.TimeoutError{Msg: fmt.Sprintf("ConflictResolveWorkflowExecution timed out. Error: %v", err)}
		} else if isThrottlingError(err) {
			return &workflow.ServiceBusyError{
				Message: fmt.Sprintf("ConflictResolveWorkflowExecution operation failed. Error: %v", err),
			}
		}
		return &workflow.InternalServiceError{
			Message: fmt.Sprintf("ConflictResolveWorkflowExecution operation failed. Error: %v", err),
		}
	}

	if !applied {
		return d.getExecutionConditionalUpdateFailure(previous, iter, resetWorkflow.ExecutionInfo.RunID, request.ResetWorkflowSnapshot.Condition, request.RangeID, prevRunID)
	}
	return nil
}

func (d *cassandraPersistence) getExecutionConditionalUpdateFailure(previous map[string]interface{}, iter *gocql.Iter, requestRunID string, requestCondition int64, requestRangeID int64, requestConditionalRunID string) error {
	// There can be three reasons why the query does not get applied: the RangeID has changed, or the next_event_id or current_run_id check failed.
	// Check the row info returned by Cassandra to figure out which one it is.
	rangeIDUnmatch := false
	actualRangeID := int64(0)
	nextEventIDUnmatch := false
	actualNextEventID := int64(0)
	runIDUnmatch := false
	actualCurrRunID := ""
	allPrevious := []map[string]interface{}{}

GetFailureReasonLoop:
	for {
		rowType, ok := previous["type"].(int)
		if !ok {
			// This should never happen, as all our rows have the type field.
			break GetFailureReasonLoop
		}

		runID := previous["run_id"].(gocql.UUID).String()

		if rowType == rowTypeShard {
			if actualRangeID, ok = previous["range_id"].(int64); ok && actualRangeID != requestRangeID {
				// UpdateWorkflowExecution failed because rangeID was modified
				rangeIDUnmatch = true
			}
		} else if rowType == rowTypeExecution && runID == requestRunID {
			if actualNextEventID, ok = previous["next_event_id"].(int64); ok && actualNextEventID != requestCondition {
				// UpdateWorkflowExecution failed because next event ID is unexpected
				nextEventIDUnmatch = true
			}
		} else if rowType == rowTypeExecution && runID == permanentRunID {
			// UpdateWorkflowExecution failed because current_run_id is unexpected
			if actualCurrRunID = previous["current_run_id"].(gocql.UUID).String(); actualCurrRunID != requestConditionalRunID {
				// UpdateWorkflowExecution failed because next event ID is unexpected
				runIDUnmatch = true
			}
		}

		allPrevious = append(allPrevious, previous)
		previous = make(map[string]interface{})
		if !iter.MapScan(previous) {
			// Cassandra returns the actual row that caused a condition failure, so we should always return
			// from the checks above, but just in case.
			break GetFailureReasonLoop
		}
	}

	if rangeIDUnmatch {
		return &p.ShardOwnershipLostError{
			ShardID: d.shardID,
			Msg: fmt.Sprintf("Failed to update mutable state.  Request RangeID: %v, Actual RangeID: %v",
				requestRangeID, actualRangeID),
		}
	}

	if runIDUnmatch {
		return &p.CurrentWorkflowConditionFailedError{
			Msg: fmt.Sprintf("Failed to update mutable state.  Request Condition: %v, Actual Value: %v, Request Current RunID: %v, Actual Value: %v",
				requestCondition, actualNextEventID, requestConditionalRunID, actualCurrRunID),
		}
	}

	if nextEventIDUnmatch {
		return &p.ConditionFailedError{
			Msg: fmt.Sprintf("Failed to update mutable state.  Request Condition: %v, Actual Value: %v, Request Current RunID: %v, Actual Value: %v",
				requestCondition, actualNextEventID, requestConditionalRunID, actualCurrRunID),
		}
	}

	// At this point we only know that the write was not applied.
	var columns []string
	columnID := 0
	for _, previous := range allPrevious {
		for k, v := range previous {
			columns = append(columns, fmt.Sprintf("%v: %s=%v", columnID, k, v))
		}
		columnID++
	}
	return &p.ConditionFailedError{
		Msg: fmt.Sprintf("Failed to reset mutable state. ShardID: %v, RangeID: %v, Condition: %v, Request Current RunID: %v, columns: (%v)",
			d.shardID, requestRangeID, requestCondition, requestConditionalRunID, strings.Join(columns, ",")),
	}
}

func (d *cassandraPersistence) assertNotCurrentExecution(
	domainID string,
	workflowID string,
	runID string,
) error {

	if resp, err := d.GetCurrentExecution(&p.GetCurrentExecutionRequest{
		DomainID:   domainID,
		WorkflowID: workflowID,
	}); err != nil {
		if _, ok := err.(*workflow.EntityNotExistsError); ok {
			// allow bypassing no current record
			return nil
		}
		return err
	} else if resp.RunID == runID {
		return &p.ConditionFailedError{
			Msg: fmt.Sprintf("Assertion on current record failed. Current run ID is not expected: %v", resp.RunID),
		}
	}

	return nil
}

func (d *cassandraPersistence) DeleteTask(request *p.DeleteTaskRequest) error {
	var domainID, workflowID, runID string
	switch request.Type {
	case rowTypeTransferTask:
		domainID = rowTypeTransferDomainID
		workflowID = rowTypeTransferWorkflowID
		runID = rowTypeTransferRunID

	case rowTypeTimerTask:
		domainID = rowTypeTimerDomainID
		workflowID = rowTypeTimerWorkflowID
		runID = rowTypeTimerRunID

	case rowTypeReplicationTask:
		domainID = rowTypeReplicationDomainID
		workflowID = rowTypeReplicationWorkflowID
		runID = rowTypeReplicationRunID

	default:
		return fmt.Errorf("DeleteTask type id is not one of 2 (transfer task), 3 (timer task), 4 (replication task) ")

	}

	query := d.session.Query(templateDeleteWorkflowExecutionMutableStateQuery,
		request.ShardID,
		request.Type,
		domainID,
		workflowID,
		runID,
		defaultVisibilityTimestamp,
		request.TaskID)

	err := query.Exec()
	if err != nil {
		if isThrottlingError(err) {
			return &workflow.ServiceBusyError{
				Message: fmt.Sprintf("DeleteTask operation failed. Error: %v", err),
			}
		}
		return &workflow.InternalServiceError{
			Message: fmt.Sprintf("DeleteTask operation failed. Error: %v", err),
		}
	}

	return nil
}

func (d *cassandraPersistence) DeleteWorkflowExecution(request *p.DeleteWorkflowExecutionRequest) error {
	query := d.session.Query(templateDeleteWorkflowExecutionMutableStateQuery,
		d.shardID,
		rowTypeExecution,
		request.DomainID,
		request.WorkflowID,
		request.RunID,
		defaultVisibilityTimestamp,
		rowTypeExecutionTaskID)

	err := query.Exec()
	if err != nil {
		if isThrottlingError(err) {
			return &workflow.ServiceBusyError{
				Message: fmt.Sprintf("DeleteWorkflowExecution operation failed. Error: %v", err),
			}
		}
		return &workflow.InternalServiceError{
			Message: fmt.Sprintf("DeleteWorkflowExecution operation failed. Error: %v", err),
		}
	}

	return nil
}

func (d *cassandraPersistence) DeleteCurrentWorkflowExecution(request *p.DeleteCurrentWorkflowExecutionRequest) error {
	query := d.session.Query(templateDeleteWorkflowExecutionCurrentRowQuery,
		d.shardID,
		rowTypeExecution,
		request.DomainID,
		request.WorkflowID,
		permanentRunID,
		defaultVisibilityTimestamp,
		rowTypeExecutionTaskID,
		request.RunID)

	err := query.Exec()
	if err != nil {
		if isThrottlingError(err) {
			return &workflow.ServiceBusyError{
				Message: fmt.Sprintf("DeleteWorkflowCurrentRow operation failed. Error: %v", err),
			}
		}
		return &workflow.InternalServiceError{
			Message: fmt.Sprintf("DeleteWorkflowCurrentRow operation failed. Error: %v", err),
		}
	}

	return nil
}

func (d *cassandraPersistence) GetCurrentExecution(request *p.GetCurrentExecutionRequest) (*p.GetCurrentExecutionResponse,
	error) {
	query := d.session.Query(templateGetCurrentExecutionQuery,
		d.shardID,
		rowTypeExecution,
		request.DomainID,
		request.WorkflowID,
		permanentRunID,
		defaultVisibilityTimestamp,
		rowTypeExecutionTaskID)

	result := make(map[string]interface{})
	if err := query.MapScan(result); err != nil {
		if err == gocql.ErrNotFound {
			return nil, &workflow.EntityNotExistsError{
				Message: fmt.Sprintf("Workflow execution not found.  WorkflowId: %v",
					request.WorkflowID),
			}
		} else if isThrottlingError(err) {
			return nil, &workflow.ServiceBusyError{
				Message: fmt.Sprintf("GetCurrentExecution operation failed. Error: %v", err),
			}
		}

		return nil, &workflow.InternalServiceError{
			Message: fmt.Sprintf("GetCurrentExecution operation failed. Error: %v", err),
		}
	}

	currentRunID := result["current_run_id"].(gocql.UUID).String()
	executionInfo := createWorkflowExecutionInfo(result["execution"].(map[string]interface{}))
	replicationState := createReplicationState(result["replication_state"].(map[string]interface{}))
	return &p.GetCurrentExecutionResponse{
		RunID:            currentRunID,
		StartRequestID:   executionInfo.CreateRequestID,
		State:            executionInfo.State,
		CloseStatus:      executionInfo.CloseStatus,
		LastWriteVersion: replicationState.LastWriteVersion,
	}, nil
}

func (d *cassandraPersistence) GetTransferTasks(request *p.GetTransferTasksRequest) (*p.GetTransferTasksResponse, error) {

	// Reading transfer tasks need to be quorum level consistent, otherwise we could loose task
	query := d.session.Query(templateGetTransferTasksQuery,
		d.shardID,
		rowTypeTransferTask,
		rowTypeTransferDomainID,
		rowTypeTransferWorkflowID,
		rowTypeTransferRunID,
		defaultVisibilityTimestamp,
		request.ReadLevel,
		request.MaxReadLevel,
	).PageSize(request.BatchSize).PageState(request.NextPageToken)

	iter := query.Iter()
	if iter == nil {
		return nil, &workflow.InternalServiceError{
			Message: "GetTransferTasks operation failed.  Not able to create query iterator.",
		}
	}

	response := &p.GetTransferTasksResponse{}
	task := make(map[string]interface{})
	for iter.MapScan(task) {
		t := createTransferTaskInfo(task["transfer"].(map[string]interface{}))
		// Reset task map to get it ready for next scan
		task = make(map[string]interface{})

		response.Tasks = append(response.Tasks, t)
	}
	nextPageToken := iter.PageState()
	response.NextPageToken = make([]byte, len(nextPageToken))
	copy(response.NextPageToken, nextPageToken)

	if err := iter.Close(); err != nil {
		return nil, &workflow.InternalServiceError{
			Message: fmt.Sprintf("GetTransferTasks operation failed. Error: %v", err),
		}
	}

	return response, nil
}

func (d *cassandraPersistence) GetReplicationTasks(
	request *p.GetReplicationTasksRequest,
) (*p.GetReplicationTasksResponse, error) {

	// Reading replication tasks need to be quorum level consistent, otherwise we could loose task
	query := d.session.Query(templateGetReplicationTasksQuery,
		d.shardID,
		rowTypeReplicationTask,
		rowTypeReplicationDomainID,
		rowTypeReplicationWorkflowID,
		rowTypeReplicationRunID,
		defaultVisibilityTimestamp,
		request.ReadLevel,
		request.MaxReadLevel,
	).PageSize(request.BatchSize).PageState(request.NextPageToken)

	return d.populateGetReplicationTasksResponse(query, "GetReplicationTasks")
}

func (d *cassandraPersistence) populateGetReplicationTasksResponse(
	query *gocql.Query, operation string,
) (*p.GetReplicationTasksResponse, error) {
	iter := query.Iter()
	if iter == nil {
		return nil, &workflow.InternalServiceError{
			Message: "GetReplicationTasks operation failed.  Not able to create query iterator.",
		}
	}

	response := &p.GetReplicationTasksResponse{}
	var data []byte
	var encoding string

	for iter.Scan(&data, &encoding) {
		t, err := sql.ReplicationTaskInfoFromBlob(data, encoding)

		if err != nil {
			return nil, convertCommonErrors(operation, err)
		}

		response.Tasks = append(response.Tasks, t)
	}
	nextPageToken := iter.PageState()
	response.NextPageToken = make([]byte, len(nextPageToken))
	copy(response.NextPageToken, nextPageToken)

	if err := iter.Close(); err != nil {
		return nil, convertCommonErrors(operation, err)
	}

	return response, nil
}

func (d *cassandraPersistence) CompleteTransferTask(request *p.CompleteTransferTaskRequest) error {
	query := d.session.Query(templateCompleteTransferTaskQuery,
		d.shardID,
		rowTypeTransferTask,
		rowTypeTransferDomainID,
		rowTypeTransferWorkflowID,
		rowTypeTransferRunID,
		defaultVisibilityTimestamp,
		request.TaskID)

	err := query.Exec()
	if err != nil {
		if isThrottlingError(err) {
			return &workflow.ServiceBusyError{
				Message: fmt.Sprintf("CompleteTransferTask operation failed. Error: %v", err),
			}
		}
		return &workflow.InternalServiceError{
			Message: fmt.Sprintf("CompleteTransferTask operation failed. Error: %v", err),
		}
	}

	return nil
}

func (d *cassandraPersistence) RangeCompleteTransferTask(request *p.RangeCompleteTransferTaskRequest) error {
	query := d.session.Query(templateRangeCompleteTransferTaskQuery,
		d.shardID,
		rowTypeTransferTask,
		rowTypeTransferDomainID,
		rowTypeTransferWorkflowID,
		rowTypeTransferRunID,
		defaultVisibilityTimestamp,
		request.ExclusiveBeginTaskID,
		request.InclusiveEndTaskID,
	)

	err := query.Exec()
	if err != nil {
		if isThrottlingError(err) {
			return &workflow.ServiceBusyError{
				Message: fmt.Sprintf("RangeCompleteTransferTask operation failed. Error: %v", err),
			}
		}
		return &workflow.InternalServiceError{
			Message: fmt.Sprintf("RangeCompleteTransferTask operation failed. Error: %v", err),
		}
	}

	return nil
}

func (d *cassandraPersistence) CompleteReplicationTask(request *p.CompleteReplicationTaskRequest) error {
	query := d.session.Query(templateCompleteReplicationTaskQuery,
		d.shardID,
		rowTypeReplicationTask,
		rowTypeReplicationDomainID,
		rowTypeReplicationWorkflowID,
		rowTypeReplicationRunID,
		defaultVisibilityTimestamp,
		request.TaskID)

	err := query.Exec()
	if err != nil {
		if isThrottlingError(err) {
			return &workflow.ServiceBusyError{
				Message: fmt.Sprintf("CompleteReplicationTask operation failed. Error: %v", err),
			}
		}
		return &workflow.InternalServiceError{
			Message: fmt.Sprintf("CompleteReplicationTask operation failed. Error: %v", err),
		}
	}

	return nil
}

func (d *cassandraPersistence) RangeCompleteReplicationTask(
	request *p.RangeCompleteReplicationTaskRequest,
) error {

	query := d.session.Query(templateCompleteReplicationTaskBeforeQuery,
		d.shardID,
		rowTypeReplicationTask,
		rowTypeReplicationDomainID,
		rowTypeReplicationWorkflowID,
		rowTypeReplicationRunID,
		defaultVisibilityTimestamp,
		request.InclusiveEndTaskID,
	)

	err := query.Exec()
	if err != nil {
		if isThrottlingError(err) {
			return &workflow.ServiceBusyError{
				Message: fmt.Sprintf("RangeCompleteReplicationTask operation failed. Error: %v", err),
			}
		}
		return &workflow.InternalServiceError{
			Message: fmt.Sprintf("RangeCompleteReplicationTask operation failed. Error: %v", err),
		}
	}

	return nil
}

func (d *cassandraPersistence) CompleteTimerTask(request *p.CompleteTimerTaskRequest) error {
	ts := p.UnixNanoToDBTimestamp(request.VisibilityTimestamp.UnixNano())
	query := d.session.Query(templateCompleteTimerTaskQuery,
		d.shardID,
		rowTypeTimerTask,
		rowTypeTimerDomainID,
		rowTypeTimerWorkflowID,
		rowTypeTimerRunID,
		ts,
		request.TaskID)

	err := query.Exec()
	if err != nil {
		if isThrottlingError(err) {
			return &workflow.ServiceBusyError{
				Message: fmt.Sprintf("CompleteTimerTask operation failed. Error: %v", err),
			}
		}
		return &workflow.InternalServiceError{
			Message: fmt.Sprintf("CompleteTimerTask operation failed. Error: %v", err),
		}
	}

	return nil
}

func (d *cassandraPersistence) RangeCompleteTimerTask(request *p.RangeCompleteTimerTaskRequest) error {
	start := p.UnixNanoToDBTimestamp(request.InclusiveBeginTimestamp.UnixNano())
	end := p.UnixNanoToDBTimestamp(request.ExclusiveEndTimestamp.UnixNano())
	query := d.session.Query(templateRangeCompleteTimerTaskQuery,
		d.shardID,
		rowTypeTimerTask,
		rowTypeTimerDomainID,
		rowTypeTimerWorkflowID,
		rowTypeTimerRunID,
		start,
		end,
	)

	err := query.Exec()
	if err != nil {
		if isThrottlingError(err) {
			return &workflow.ServiceBusyError{
				Message: fmt.Sprintf("RangeCompleteTimerTask operation failed. Error: %v", err),
			}
		}
		return &workflow.InternalServiceError{
			Message: fmt.Sprintf("RangeCompleteTimerTask operation failed. Error: %v", err),
		}
	}

	return nil
}

// From TaskManager interface
func (d *cassandraPersistence) LeaseTaskList(request *p.LeaseTaskListRequest) (*p.LeaseTaskListResponse, error) {
	if len(request.TaskList) == 0 {
		return nil, &workflow.InternalServiceError{
			Message: fmt.Sprintf("LeaseTaskList requires non empty task list"),
		}
	}
	now := time.Now()
	query := d.session.Query(templateGetTaskList,
		request.DomainID,
		request.TaskList,
		request.TaskType,
		rowTypeTaskList,
		taskListTaskID,
	)
	var rangeID, ackLevel int64
	var tlDB map[string]interface{}
	err := query.Scan(&rangeID, &tlDB)
	if err != nil {
		if err == gocql.ErrNotFound { // First time task list is used
			query = d.session.Query(templateInsertTaskListQuery,
				request.DomainID,
				request.TaskList,
				request.TaskType,
				rowTypeTaskList,
				taskListTaskID,
				initialRangeID,
				request.DomainID,
				request.TaskList,
				request.TaskType,
				0,
				request.TaskListKind,
				now,
			)
		} else if isThrottlingError(err) {
			return nil, &workflow.ServiceBusyError{
				Message: fmt.Sprintf("LeaseTaskList operation failed. TaskList: %v, TaskType: %v, Error: %v",
					request.TaskList, request.TaskType, err),
			}
		} else {
			return nil, &workflow.InternalServiceError{
				Message: fmt.Sprintf("LeaseTaskList operation failed. TaskList: %v, TaskType: %v, Error: %v",
					request.TaskList, request.TaskType, err),
			}
		}
	} else {
		// if request.RangeID is > 0, we are trying to renew an already existing
		// lease on the task list. If request.RangeID=0, we are trying to steal
		// the tasklist from its current owner
		if request.RangeID > 0 && request.RangeID != rangeID {
			return nil, &p.ConditionFailedError{
				Msg: fmt.Sprintf("leaseTaskList:renew failed: taskList:%v, taskListType:%v, haveRangeID:%v, gotRangeID:%v",
					request.TaskList, request.TaskType, request.RangeID, rangeID),
			}
		}
		ackLevel = tlDB["ack_level"].(int64)
		taskListKind := tlDB["kind"].(int)
		query = d.session.Query(templateUpdateTaskListQuery,
			rangeID+1,
			request.DomainID,
			&request.TaskList,
			request.TaskType,
			ackLevel,
			taskListKind,
			now,
			request.DomainID,
			&request.TaskList,
			request.TaskType,
			rowTypeTaskList,
			taskListTaskID,
			rangeID,
		)
	}
	previous := make(map[string]interface{})
	applied, err := query.MapScanCAS(previous)
	if err != nil {
		if isThrottlingError(err) {
			return nil, &workflow.ServiceBusyError{
				Message: fmt.Sprintf("LeaseTaskList operation failed. Error: %v", err),
			}
		}
		return nil, &workflow.InternalServiceError{
			Message: fmt.Sprintf("LeaseTaskList operation failed. Error : %v", err),
		}
	}
	if !applied {
		previousRangeID := previous["range_id"]
		return nil, &p.ConditionFailedError{
			Msg: fmt.Sprintf("leaseTaskList: taskList:%v, taskListType:%v, haveRangeID:%v, gotRangeID:%v",
				request.TaskList, request.TaskType, rangeID, previousRangeID),
		}
	}
	tli := &p.TaskListInfo{
		DomainID:    request.DomainID,
		Name:        request.TaskList,
		TaskType:    request.TaskType,
		RangeID:     rangeID + 1,
		AckLevel:    ackLevel,
		Kind:        request.TaskListKind,
		LastUpdated: now,
	}
	return &p.LeaseTaskListResponse{TaskListInfo: tli}, nil
}

// From TaskManager interface
func (d *cassandraPersistence) UpdateTaskList(request *p.UpdateTaskListRequest) (*p.UpdateTaskListResponse, error) {
	tli := request.TaskListInfo

	if tli.Kind == p.TaskListKindSticky { // if task_list is sticky, then update with TTL
		query := d.session.Query(templateUpdateTaskListQueryWithTTL,
			tli.DomainID,
			&tli.Name,
			tli.TaskType,
			rowTypeTaskList,
			taskListTaskID,
			tli.RangeID,
			tli.DomainID,
			&tli.Name,
			tli.TaskType,
			tli.AckLevel,
			tli.Kind,
			time.Now(),
			stickyTaskListTTL,
		)
		err := query.Exec()
		if err != nil {
			if isThrottlingError(err) {
				return nil, &workflow.ServiceBusyError{
					Message: fmt.Sprintf("UpdateTaskList operation failed. Error: %v", err),
				}
			}
			return nil, &workflow.InternalServiceError{
				Message: fmt.Sprintf("UpdateTaskList operation failed. Error: %v", err),
			}
		}
		return &p.UpdateTaskListResponse{}, nil
	}

	query := d.session.Query(templateUpdateTaskListQuery,
		tli.RangeID,
		tli.DomainID,
		&tli.Name,
		tli.TaskType,
		tli.AckLevel,
		tli.Kind,
		time.Now(),
		tli.DomainID,
		&tli.Name,
		tli.TaskType,
		rowTypeTaskList,
		taskListTaskID,
		tli.RangeID,
	)

	previous := make(map[string]interface{})
	applied, err := query.MapScanCAS(previous)
	if err != nil {
		if isThrottlingError(err) {
			return nil, &workflow.ServiceBusyError{
				Message: fmt.Sprintf("UpdateTaskList operation failed. Error: %v", err),
			}
		}
		return nil, &workflow.InternalServiceError{
			Message: fmt.Sprintf("UpdateTaskList operation failed. Error: %v", err),
		}
	}

	if !applied {
		var columns []string
		for k, v := range previous {
			columns = append(columns, fmt.Sprintf("%s=%v", k, v))
		}

		return nil, &p.ConditionFailedError{
			Msg: fmt.Sprintf("Failed to update task list. name: %v, type: %v, rangeID: %v, columns: (%v)",
				tli.Name, tli.TaskType, tli.RangeID, strings.Join(columns, ",")),
		}
	}

	return &p.UpdateTaskListResponse{}, nil
}

func (d *cassandraPersistence) ListTaskList(request *p.ListTaskListRequest) (*p.ListTaskListResponse, error) {
	return nil, &workflow.InternalServiceError{
		Message: fmt.Sprintf("unsupported operation"),
	}
}

func (d *cassandraPersistence) DeleteTaskList(request *p.DeleteTaskListRequest) error {
	query := d.session.Query(templateDeleteTaskListQuery,
		request.DomainID, request.TaskListName, request.TaskListType, rowTypeTaskList, taskListTaskID, request.RangeID)
	previous := make(map[string]interface{})
	applied, err := query.MapScanCAS(previous)
	if err != nil {
		if isThrottlingError(err) {
			return &workflow.ServiceBusyError{
				Message: fmt.Sprintf("DeleteTaskList operation failed. Error: %v", err),
			}
		}
		return &workflow.InternalServiceError{
			Message: fmt.Sprintf("DeleteTaskList operation failed. Error: %v", err),
		}
	}
	if !applied {
		return &p.ConditionFailedError{
			Msg: fmt.Sprintf("DeleteTaskList operation failed: expected_range_id=%v but found %+v", request.RangeID, previous),
		}
	}
	return nil
}

// From TaskManager interface
func (d *cassandraPersistence) CreateTasks(request *p.CreateTasksRequest) (*p.CreateTasksResponse, error) {
	batch := d.session.NewBatch(gocql.LoggedBatch)
	domainID := request.TaskListInfo.DomainID
	taskList := request.TaskListInfo.Name
	taskListType := request.TaskListInfo.TaskType
	taskListKind := request.TaskListInfo.Kind
	ackLevel := request.TaskListInfo.AckLevel
	cqlNowTimestamp := p.UnixNanoToDBTimestamp(time.Now().UnixNano())

	for _, task := range request.Tasks {
		scheduleID := task.Data.ScheduleID
		ttl := int64(task.Data.ScheduleToStartTimeout)
		if ttl <= 0 {
			batch.Query(templateCreateTaskQuery,
				domainID,
				taskList,
				taskListType,
				rowTypeTask,
				task.TaskID,
				domainID,
				task.Execution.GetWorkflowId(),
				task.Execution.GetRunId(),
				scheduleID,
				cqlNowTimestamp)
		} else {
			if ttl > maxCassandraTTL {
				ttl = maxCassandraTTL
			}
			batch.Query(templateCreateTaskWithTTLQuery,
				domainID,
				taskList,
				taskListType,
				rowTypeTask,
				task.TaskID,
				domainID,
				task.Execution.GetWorkflowId(),
				task.Execution.GetRunId(),
				scheduleID,
				cqlNowTimestamp,
				ttl)
		}
	}

	// The following query is used to ensure that range_id didn't change
	batch.Query(templateUpdateTaskListQuery,
		request.TaskListInfo.RangeID,
		domainID,
		taskList,
		taskListType,
		ackLevel,
		taskListKind,
		time.Now(),
		domainID,
		taskList,
		taskListType,
		rowTypeTaskList,
		taskListTaskID,
		request.TaskListInfo.RangeID,
	)

	previous := make(map[string]interface{})
	applied, _, err := d.session.MapExecuteBatchCAS(batch, previous)
	if err != nil {
		if isThrottlingError(err) {
			return nil, &workflow.ServiceBusyError{
				Message: fmt.Sprintf("CreateTasks operation failed. Error: %v", err),
			}
		}
		return nil, &workflow.InternalServiceError{
			Message: fmt.Sprintf("CreateTasks operation failed. Error : %v", err),
		}
	}
	if !applied {
		rangeID := previous["range_id"]
		return nil, &p.ConditionFailedError{
			Msg: fmt.Sprintf("Failed to create task. TaskList: %v, taskListType: %v, rangeID: %v, db rangeID: %v",
				taskList, taskListType, request.TaskListInfo.RangeID, rangeID),
		}
	}

	return &p.CreateTasksResponse{}, nil
}

// From TaskManager interface
func (d *cassandraPersistence) GetTasks(request *p.GetTasksRequest) (*p.GetTasksResponse, error) {
	if request.MaxReadLevel == nil {
		return nil, &workflow.InternalServiceError{
			Message: "getTasks: both readLevel and maxReadLevel MUST be specified for cassandra persistence",
		}
	}
	if request.ReadLevel > *request.MaxReadLevel {
		return &p.GetTasksResponse{}, nil
	}

	// Reading tasklist tasks need to be quorum level consistent, otherwise we could loose task
	query := d.session.Query(templateGetTasksQuery,
		request.DomainID,
		request.TaskList,
		request.TaskType,
		rowTypeTask,
		request.ReadLevel,
		*request.MaxReadLevel,
	).PageSize(request.BatchSize)

	iter := query.Iter()
	if iter == nil {
		return nil, &workflow.InternalServiceError{
			Message: "GetTasks operation failed.  Not able to create query iterator.",
		}
	}

	response := &p.GetTasksResponse{}
	task := make(map[string]interface{})
PopulateTasks:
	for iter.MapScan(task) {
		taskID, ok := task["task_id"]
		if !ok { // no tasks, but static column record returned
			continue
		}
		t := createTaskInfo(task["task"].(map[string]interface{}))
		t.TaskID = taskID.(int64)
		response.Tasks = append(response.Tasks, t)
		if len(response.Tasks) == request.BatchSize {
			break PopulateTasks
		}
		task = make(map[string]interface{}) // Reinitialize map as initialized fails on unmarshalling
	}

	if err := iter.Close(); err != nil {
		return nil, &workflow.InternalServiceError{
			Message: fmt.Sprintf("GetTasks operation failed. Error: %v", err),
		}
	}

	return response, nil
}

// From TaskManager interface
func (d *cassandraPersistence) CompleteTask(request *p.CompleteTaskRequest) error {
	tli := request.TaskList
	query := d.session.Query(templateCompleteTaskQuery,
		tli.DomainID,
		tli.Name,
		tli.TaskType,
		rowTypeTask,
		request.TaskID)

	err := query.Exec()
	if err != nil {
		if isThrottlingError(err) {
			return &workflow.ServiceBusyError{
				Message: fmt.Sprintf("CompleteTask operation failed. Error: %v", err),
			}
		}
		return &workflow.InternalServiceError{
			Message: fmt.Sprintf("CompleteTask operation failed. Error: %v", err),
		}
	}

	return nil
}

// CompleteTasksLessThan deletes all tasks less than or equal to the given task id. This API ignores the
// Limit request parameter i.e. either all tasks leq the task_id will be deleted or an error will
// be returned to the caller
func (d *cassandraPersistence) CompleteTasksLessThan(request *p.CompleteTasksLessThanRequest) (int, error) {
	query := d.session.Query(templateCompleteTasksLessThanQuery,
		request.DomainID, request.TaskListName, request.TaskType, rowTypeTask, request.TaskID)
	err := query.Exec()
	if err != nil {
		if isThrottlingError(err) {
			return 0, &workflow.ServiceBusyError{
				Message: fmt.Sprintf("CompleteTasksLessThan operation failed. Error: %v", err),
			}
		}
		return 0, &workflow.InternalServiceError{
			Message: fmt.Sprintf("CompleteTasksLessThan operation failed. Error: %v", err),
		}
	}
	return p.UnknownNumRowsAffected, nil
}

func (d *cassandraPersistence) GetTimerIndexTasks(request *p.GetTimerIndexTasksRequest) (*p.GetTimerIndexTasksResponse,
	error) {
	// Reading timer tasks need to be quorum level consistent, otherwise we could loose task
	minTimestamp := p.UnixNanoToDBTimestamp(request.MinTimestamp.UnixNano())
	maxTimestamp := p.UnixNanoToDBTimestamp(request.MaxTimestamp.UnixNano())
	query := d.session.Query(templateGetTimerTasksQuery,
		d.shardID,
		rowTypeTimerTask,
		rowTypeTimerDomainID,
		rowTypeTimerWorkflowID,
		rowTypeTimerRunID,
		minTimestamp,
		maxTimestamp,
	).PageSize(request.BatchSize).PageState(request.NextPageToken)

	iter := query.Iter()
	if iter == nil {
		return nil, &workflow.InternalServiceError{
			Message: "GetTimerTasks operation failed.  Not able to create query iterator.",
		}
	}

	response := &p.GetTimerIndexTasksResponse{}
	var data []byte
	var encoding string

	for iter.Scan(&data, &encoding) {
		t, err := sql.TimerTaskInfoFromBlob(data, encoding)

		if err != nil {
			return nil, convertCommonErrors("GetTimerIndexTasks", err)
		}

		response.Timers = append(response.Timers, t)
	}
	nextPageToken := iter.PageState()
	response.NextPageToken = make([]byte, len(nextPageToken))
	copy(response.NextPageToken, nextPageToken)

	if err := iter.Close(); err != nil {
		return nil, convertCommonErrors("GetTimerIndexTasks", err)
	}

	return response, nil
}

func (d *cassandraPersistence) PutReplicationTaskToDLQ(request *p.PutReplicationTaskToDLQRequest) error {
	task := request.TaskInfo
<<<<<<< HEAD
	datablob, err := sql.ReplicationTaskInfoToBlob(task)
	if err != nil {
		return convertCommonErrors("PutReplicationTaskToDLQ", err)
	}

=======

	// Use source cluster name as the workflow id for replication dlq
>>>>>>> f0d5b1ba
	query := d.session.Query(templateCreateReplicationTaskQuery,
		d.shardID,
		rowTypeDLQ,
		rowTypeDLQDomainID,
		request.SourceClusterName,
		rowTypeDLQRunID,
		datablob.Data,
		datablob.Encoding,
		defaultVisibilityTimestamp,
		task.GetTaskID())

	err = query.Exec()
	if err != nil {
		return convertCommonErrors("PutReplicationTaskToDLQ", err)
	}

	return nil
}

func (d *cassandraPersistence) GetReplicationTasksFromDLQ(
	request *p.GetReplicationTasksFromDLQRequest,
) (*p.GetReplicationTasksFromDLQResponse, error) {
	// Reading replication tasks need to be quorum level consistent, otherwise we could loose task
	query := d.session.Query(templateGetReplicationTasksQuery,
		d.shardID,
		rowTypeDLQ,
		rowTypeDLQDomainID,
		request.SourceClusterName,
		rowTypeDLQRunID,
		defaultVisibilityTimestamp,
		request.ReadLevel,
		request.ReadLevel+int64(request.BatchSize),
	).PageSize(request.BatchSize).PageState(request.NextPageToken)

<<<<<<< HEAD
	return d.populateGetReplicationTasksResponse(query, "GetReplicationTasksFromDLQ")
=======
	return d.populateGetReplicationTasksResponse(query)
}

func (d *cassandraPersistence) DeleteReplicationTaskFromDLQ(
	request *p.DeleteReplicationTaskFromDLQRequest,
) error {

	query := d.session.Query(templateCompleteReplicationTaskQuery,
		d.shardID,
		rowTypeDLQ,
		rowTypeDLQDomainID,
		request.SourceClusterName,
		rowTypeDLQRunID,
		defaultVisibilityTimestamp,
		request.TaskID,
	)

	err := query.Exec()
	if err != nil {
		if isThrottlingError(err) {
			return &workflow.ServiceBusyError{
				Message: fmt.Sprintf("DeleteReplicationTaskFromDLQ operation failed. Error: %v", err),
			}
		}
		return &workflow.InternalServiceError{
			Message: fmt.Sprintf("DeleteReplicationTaskFromDLQ operation failed. Error: %v", err),
		}
	}
	return nil
}

func (d *cassandraPersistence) RangeDeleteReplicationTaskFromDLQ(
	request *p.RangeDeleteReplicationTaskFromDLQRequest,
) error {

	query := d.session.Query(templateRangeCompleteReplicationTaskQuery,
		d.shardID,
		rowTypeDLQ,
		rowTypeDLQDomainID,
		request.SourceClusterName,
		rowTypeDLQRunID,
		defaultVisibilityTimestamp,
		request.ExclusiveBeginTaskID,
		request.InclusiveEndTaskID,
	)

	err := query.Exec()
	if err != nil {
		if isThrottlingError(err) {
			return &workflow.ServiceBusyError{
				Message: fmt.Sprintf("RangeDeleteReplicationTaskFromDLQ operation failed. Error: %v", err),
			}
		}
		return &workflow.InternalServiceError{
			Message: fmt.Sprintf("RangeDeleteReplicationTaskFromDLQ operation failed. Error: %v", err),
		}
	}
	return nil
>>>>>>> f0d5b1ba
}<|MERGE_RESOLUTION|>--- conflicted
+++ resolved
@@ -709,15 +709,11 @@
 		`and visibility_ts = ? ` +
 		`and task_id <= ?`
 
-<<<<<<< HEAD
+	templateCompleteReplicationTaskQuery = templateCompleteTransferTaskQuery
+
+	templateRangeCompleteReplicationTaskQuery = templateRangeCompleteTransferTaskQuery
+
 	templateGetTimerTasksQuery = `SELECT timer, timer_encoding ` +
-=======
-	templateCompleteReplicationTaskQuery = templateCompleteTransferTaskQuery
-
-	templateRangeCompleteReplicationTaskQuery = templateRangeCompleteTransferTaskQuery
-
-	templateGetTimerTasksQuery = `SELECT timer ` +
->>>>>>> f0d5b1ba
 		`FROM executions ` +
 		`WHERE shard_id = ? ` +
 		`and type = ?` +
@@ -2714,16 +2710,12 @@
 
 func (d *cassandraPersistence) PutReplicationTaskToDLQ(request *p.PutReplicationTaskToDLQRequest) error {
 	task := request.TaskInfo
-<<<<<<< HEAD
 	datablob, err := sql.ReplicationTaskInfoToBlob(task)
 	if err != nil {
 		return convertCommonErrors("PutReplicationTaskToDLQ", err)
 	}
 
-=======
-
 	// Use source cluster name as the workflow id for replication dlq
->>>>>>> f0d5b1ba
 	query := d.session.Query(templateCreateReplicationTaskQuery,
 		d.shardID,
 		rowTypeDLQ,
@@ -2758,10 +2750,7 @@
 		request.ReadLevel+int64(request.BatchSize),
 	).PageSize(request.BatchSize).PageState(request.NextPageToken)
 
-<<<<<<< HEAD
 	return d.populateGetReplicationTasksResponse(query, "GetReplicationTasksFromDLQ")
-=======
-	return d.populateGetReplicationTasksResponse(query)
 }
 
 func (d *cassandraPersistence) DeleteReplicationTaskFromDLQ(
@@ -2819,5 +2808,4 @@
 		}
 	}
 	return nil
->>>>>>> f0d5b1ba
 }